--- conflicted
+++ resolved
@@ -1007,7 +1007,6 @@
     }
 
     @Test
-<<<<<<< HEAD
     public void testSetCurrentEntityName() throws Exception {
         Entity app = createAndStartApplication(
                 "services:",
@@ -1073,7 +1072,9 @@
 
         Entity entity = Iterables.getOnlyElement(app.getChildren());
         Asserts.assertEquals(entity.getDisplayName(), "new name");
-=======
+    }
+
+    @Test
     public void testAddEntityWithResolvableAndBogusVarRefs() throws Exception {
         /*
          * care must be taken when embedding blueprints that use variables; if those variables are available from the workflow scope,
@@ -1312,7 +1313,6 @@
         entity.sensors().set(Sensors.newStringSensor("s"), "run");
         EntityAsserts.assertAttributeEventually(entity, Sensors.newSensor(Object.class, "result"), v -> v!=null);
         EntityAsserts.assertAttributeEquals(entity, Sensors.newSensor(Object.class, "result"), "yes");
->>>>>>> 026ea33a
     }
 
 }