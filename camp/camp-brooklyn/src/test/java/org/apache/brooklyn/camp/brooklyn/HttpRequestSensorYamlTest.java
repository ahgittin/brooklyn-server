--- conflicted
+++ resolved
@@ -47,11 +47,7 @@
     private TestHttpServer server;
     private String serverUrl;
 
-<<<<<<< HEAD
-    @BeforeMethod(alwaysRun = true)
-=======
     @BeforeMethod(alwaysRun=true)
->>>>>>> 140631bc
     @Override
     public void setUp() throws Exception {
         super.setUp();
