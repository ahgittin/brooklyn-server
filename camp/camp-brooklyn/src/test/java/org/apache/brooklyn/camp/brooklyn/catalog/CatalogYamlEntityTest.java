/*
 * Licensed to the Apache Software Foundation (ASF) under one
 * or more contributor license agreements.  See the NOTICE file
 * distributed with this work for additional information
 * regarding copyright ownership.  The ASF licenses this file
 * to you under the Apache License, Version 2.0 (the
 * "License"); you may not use this file except in compliance
 * with the License.  You may obtain a copy of the License at
 *
 *     http://www.apache.org/licenses/LICENSE-2.0
 *
 * Unless required by applicable law or agreed to in writing,
 * software distributed under the License is distributed on an
 * "AS IS" BASIS, WITHOUT WARRANTIES OR CONDITIONS OF ANY
 * KIND, either express or implied.  See the License for the
 * specific language governing permissions and limitations
 * under the License.
 */
package org.apache.brooklyn.camp.brooklyn.catalog;

import static com.google.common.base.Preconditions.checkNotNull;
import com.google.common.base.Throwables;
import java.util.Collection;
import java.util.Set;

import org.apache.brooklyn.api.objs.BrooklynObject;
import org.apache.brooklyn.core.entity.Dumper;
import org.apache.brooklyn.core.mgmt.BrooklynTags;
import org.apache.brooklyn.util.collections.MutableSet;
import static org.testng.Assert.assertEquals;
import static org.testng.Assert.assertNotNull;
import static org.testng.Assert.assertTrue;

import java.util.List;

import org.apache.brooklyn.api.catalog.BrooklynCatalog;
import org.apache.brooklyn.api.entity.Entity;
import org.apache.brooklyn.api.entity.EntitySpec;
import org.apache.brooklyn.api.internal.AbstractBrooklynObjectSpec;
import org.apache.brooklyn.api.objs.Identifiable;
import org.apache.brooklyn.api.typereg.BrooklynTypeRegistry;
import org.apache.brooklyn.api.typereg.BrooklynTypeRegistry.RegisteredTypeKind;
import org.apache.brooklyn.api.typereg.RegisteredType;
import org.apache.brooklyn.camp.brooklyn.AbstractYamlTest;
import org.apache.brooklyn.config.ConfigKey;
import org.apache.brooklyn.core.catalog.internal.BasicBrooklynCatalog;
import org.apache.brooklyn.core.catalog.internal.CatalogUtils;
import org.apache.brooklyn.core.config.ConfigKeys;
import org.apache.brooklyn.core.test.entity.TestEntity;
import org.apache.brooklyn.core.test.entity.TestEntityImpl;
import org.apache.brooklyn.core.typereg.RegisteredTypes;
import org.apache.brooklyn.entity.stock.BasicApplication;
import org.apache.brooklyn.entity.stock.BasicEntity;
import org.apache.brooklyn.entity.stock.BasicEntityImpl;
import org.apache.brooklyn.test.Asserts;
import org.apache.brooklyn.util.collections.MutableList;
import org.testng.Assert;
import org.testng.annotations.Test;

import com.google.common.base.Joiner;
import com.google.common.collect.ImmutableList;
import com.google.common.collect.Iterables;


public class CatalogYamlEntityTest extends AbstractYamlTest {

    protected static final String TEST_VERSION_SNAPSHOT = TEST_VERSION + "-SNAPSHOT";
    
    @Test
    public void testAddCatalogItemVerySimple() throws Exception {
        String symbolicName = "my.catalog.app.id.load";
        addCatalogEntity(IdAndVersion.of(symbolicName, TEST_VERSION), BasicEntity.class.getName());

        RegisteredType item = mgmt().getTypeRegistry().get(symbolicName, TEST_VERSION);
        
        assertEquals(item.getSymbolicName(), symbolicName);
        assertEquals(item.getKind(), RegisteredTypeKind.SPEC);
        assertEquals(item.getDescription(), null);
        assertEquals(item.getDisplayName(), null);
        
        String planYaml = RegisteredTypes.getImplementationDataStringForSpec(item);
        assertTrue(planYaml.contains("services:"), "expected 'services:' block: "+item+"\n"+planYaml);
        
        assertHasSuperType(item, Entity.class);
        assertHasSuperType(item, BasicEntity.class);
        assertHasSuperType(item, Identifiable.class);
        
        // impl won't be known until spec is instantiated
        Asserts.assertFalse(item.getSuperTypes().contains(BasicEntityImpl.class), "Wrong supertypes (should not have impl): "+item.getSuperTypes());
        // EntitySpec.class should not be included; it's the supers of the _target_
        Asserts.assertFalse(item.getSuperTypes().contains(EntitySpec.class), "Wrong supertypes (should not have spec): "+item.getSuperTypes());

        deleteCatalogRegisteredType(symbolicName);
    } 
    
    private void assertHasSuperType(RegisteredType item, Object expectedSuper) {
        assertTrue(item.getSuperTypes().contains(expectedSuper), "Wrong supertypes, missing "+expectedSuper+"; declared supertypes are: "+item.getSuperTypes());
    }

    @Test
    public void testAddCatalogItemAsStringWithoutItemType() throws Exception {
        String symbolicName = "my.catalog.app.id.load";
        addCatalogItems(
            "brooklyn.catalog:",
            "  id: " + symbolicName,
            "  version: " + TEST_VERSION,
            "  name: My Catalog App",
            "  description: My description",
            "  icon_url: classpath://path/to/myicon.jpg",
            "  item: " + BasicEntity.class.getName());

        RegisteredType item = mgmt().getTypeRegistry().get(symbolicName, TEST_VERSION);
        assertEquals(item.getSymbolicName(), symbolicName);
        assertEquals(item.getKind(), RegisteredTypeKind.SPEC);
        assertHasSuperType(item, Entity.class);

        deleteCatalogRegisteredType(symbolicName);
    }

    @Test
    public void testAddCatalogItemAsTypedStringWithoutItemType() throws Exception {
        String symbolicName = "my.catalog.app.id.load";
        addCatalogItems(
                "brooklyn.catalog:",
                "  id: " + symbolicName,
                "  version: " + TEST_VERSION,
                "  name: My Catalog App",
                "  description: My description",
                "  icon_url: classpath://path/to/myicon.jpg",
                "  item:",
                "    type: " + BasicEntity.class.getName());

        RegisteredType item = mgmt().getTypeRegistry().get(symbolicName, TEST_VERSION);
        assertEquals(item.getSymbolicName(), symbolicName);
        assertEquals(item.getKind(), RegisteredTypeKind.SPEC);
        assertHasSuperType(item, Entity.class);

        deleteCatalogRegisteredType(symbolicName);
    }

    @Test
    public void testAddCatalogItemTypeExplicitTypeAsString() throws Exception {
        String symbolicName = "my.catalog.app.id.load";
        addCatalogItems(
            "brooklyn.catalog:",
            "  id: " + symbolicName,
            "  version: " + TEST_VERSION,
            "  itemType: entity",
            "  item: " + BasicEntity.class.getName());

        RegisteredType item = mgmt().getTypeRegistry().get(symbolicName, TEST_VERSION);
        assertEquals(item.getSymbolicName(), symbolicName);

        deleteCatalogRegisteredType(symbolicName);
    }

    @Test
    public void testAddCatalogItemLegacySyntax() throws Exception {
        String symbolicName = "my.catalog.app.id.load";
        addCatalogItems(
            "brooklyn.catalog:",
            "  id: " + symbolicName,
            "  version: " + TEST_VERSION,
            "",
            "services:",
            "- type: " + BasicEntity.class.getName());

        RegisteredType item = mgmt().getTypeRegistry().get(symbolicName, TEST_VERSION);
        assertEquals(item.getSymbolicName(), symbolicName);

        deleteCatalogRegisteredType(symbolicName);
    }

    // Legacy / backwards compatibility: should use id
    @Test
    public void testAddCatalogItemUsingNameInsteadOfIdWithoutVersion() throws Exception {
        String id = "unversioned.app";
        addCatalogItems(
            "brooklyn.catalog:",
            "  name: " + id,
            "  itemType: entity",
            "  item:",
            "    type: "+ BasicEntity.class.getName());
        RegisteredType catalogItem = mgmt().getTypeRegistry().get(id, BrooklynCatalog.DEFAULT_VERSION);
        assertEquals(catalogItem.getVersion(), BasicBrooklynCatalog.NO_VERSION);
        mgmt().getCatalog().deleteCatalogItem(id, BasicBrooklynCatalog.NO_VERSION);
        Assert.assertNull(mgmt().getTypeRegistry().get(id));
    }

    // Legacy / backwards compatibility: should use id
    @Test
    public void testAddCatalogItemUsingNameInsteadOfIdWithInlinedVersion() throws Exception {
        String id = "inline_version.app";
        addCatalogItems(
            "brooklyn.catalog:",
            "  name: " + id+":"+TEST_VERSION,
            "  itemType: entity",
            "services:",
            "- type: " + BasicEntity.class.getName());
        RegisteredType catalogItem = mgmt().getTypeRegistry().get(id, TEST_VERSION);
        assertEquals(catalogItem.getVersion(), TEST_VERSION);
        mgmt().getCatalog().deleteCatalogItem(id, TEST_VERSION);
    }

    @Test
    public void testLaunchApplicationReferencingCatalog() throws Exception {
        String symbolicName = "myitem";
        addCatalogEntity(IdAndVersion.of(symbolicName, TEST_VERSION), TestEntity.class.getName());

        Entity app = createAndStartApplication(
                "services:",
                "- type: "+ver(symbolicName, TEST_VERSION));

        Entity entity = Iterables.getOnlyElement(app.getChildren());
        assertEquals(entity.getEntityType().getName(), TestEntity.class.getName());

        deleteCatalogRegisteredType(symbolicName);
    }

    @Test
    public void testLaunchApplicationUnversionedCatalogReference() throws Exception {
        String symbolicName = "myitem";
        addCatalogEntity(IdAndVersion.of(symbolicName, TEST_VERSION), TestEntity.class.getName());

        Entity app = createAndStartApplication(
                "services:",
                "- type: "+symbolicName);

        Entity entity = Iterables.getOnlyElement(app.getChildren());
        assertEquals(entity.getEntityType().getName(), TestEntity.class.getName());

        deleteCatalogRegisteredType(symbolicName);
    }

    @Test
    public void testLaunchApplicationWithCatalogReferencingOtherCatalog() throws Exception {
        String referencedSymbolicName = "my.catalog.app.id.referenced";
        String referrerSymbolicName = "my.catalog.app.id.referring";

        addCatalogItems(
                "brooklyn.catalog:",
                "  name: My Catalog App",
                "  description: My description",
                "  icon_url: classpath://path/to/myicon.jpg",
                "  version: " + TEST_VERSION,
                "  items:",
                "  - id: " + referencedSymbolicName,
                "    item:",
                "      type: " + TestEntity.class.getName(),
                "    tags:" ,
                "    - yaml_spec_hierarchy:" ,
                "        format: camp-test",
                "        summary:  Test Type." ,
                "        contents: |" ,
                "            type: " + referencedSymbolicName,
                "  - id: " + referrerSymbolicName,
                "    item:",
                "      type: " + ver(referencedSymbolicName, TEST_VERSION));

        RegisteredType referrer = mgmt().getTypeRegistry().get(referrerSymbolicName, TEST_VERSION);
        String planYaml = RegisteredTypes.getImplementationDataStringForSpec(referrer);
        Asserts.assertStringContains(planYaml, "services");
        assertHasSuperType(referrer, TestEntity.class);
        // TODO: doesn't do this yet
        // assertHasSuperType(referrer, mgmt().getTypeRegistry().get(referencedSymbolicName, TEST_VERSION));
        
        Entity app = createAndStartApplication("services:",
                      "- type: " + ver(referrerSymbolicName, TEST_VERSION));

        Entity entity = Iterables.getOnlyElement(app.getChildren());
        assertEquals(entity.getEntityType().getName(), TestEntity.class.getName());

        // tests that the plan tag was set
<<<<<<< HEAD
        BrooklynTags.SpecHierarchyTag specTag = BrooklynTags.findSpecHierarchyTag(entity.tags().getTags());
        Assert.assertNotNull(specTag);
        assertEquals(specTag.getSpecList().size(), 2);
=======
        assertTrue(entity.tags().getTags().stream().anyMatch(tag -> tag instanceof BrooklynTags.SpecTag));
        BrooklynTags.SpecTag specTag = (BrooklynTags.SpecTag) entity.tags().getTags().stream().filter(tag -> tag instanceof BrooklynTags.SpecTag).findAny().orElse(null);
        assertEquals(specTag.getSpecList().size(), 3);
>>>>>>> dd07beba

        deleteCatalogRegisteredType(referencedSymbolicName);
        deleteCatalogRegisteredType(referrerSymbolicName);
    }

    @Test
    public void testLaunchApplicationWithCatalogReferencingOtherCatalogInTwoSteps() throws Exception {
        String referencedSymbolicName = "my.catalog.app.id.referenced";
        String referrerSymbolicName = "my.catalog.app.id.referring";

        addCatalogEntity(IdAndVersion.of(referencedSymbolicName, TEST_VERSION), TestEntity.class.getName());
        addCatalogEntity(IdAndVersion.of(referrerSymbolicName, TEST_VERSION), ver(referencedSymbolicName, TEST_VERSION));

        Entity app = createAndStartApplication("services:",
                      "- type: " + ver(referrerSymbolicName, TEST_VERSION));

        Entity entity = Iterables.getOnlyElement(app.getChildren());
        assertEquals(entity.getEntityType().getName(), TestEntity.class.getName());

        deleteCatalogRegisteredType(referencedSymbolicName);
        deleteCatalogRegisteredType(referrerSymbolicName);
    }

    @Test
    public void testLaunchApplicationChildWithCatalogReferencingOtherCatalog() throws Exception {
        String referencedSymbolicName = "my.catalog.app.id.child.referenced";
        String referrerSymbolicName = "my.catalog.app.id.child.referring";

        addCatalogEntity(IdAndVersion.of(referencedSymbolicName, TEST_VERSION), TestEntity.class.getName());

        addCatalogItems(
                "brooklyn.catalog:",
                "  id: " + referrerSymbolicName,
                "  version: " + TEST_VERSION,
                "  itemType: entity",
                "  item:",
                "    services:",
                "    - type: " + BasicEntity.class.getName(),
                "      brooklyn.children:",
                "      - type: " + ver(referencedSymbolicName, TEST_VERSION));

        Entity app = createAndStartApplication(
                "services:",
                "- type: "+BasicEntity.class.getName(),
                "  brooklyn.children:",
                "  - type: " + ver(referrerSymbolicName));

        Entity child = Iterables.getOnlyElement(app.getChildren());
        assertEquals(child.getEntityType().getName(), BasicEntity.class.getName());
        Entity grandChild = Iterables.getOnlyElement(child.getChildren());
        assertEquals(grandChild.getEntityType().getName(), BasicEntity.class.getName());
        Entity grandGrandChild = Iterables.getOnlyElement(grandChild.getChildren());
        assertEquals(grandGrandChild.getEntityType().getName(), TestEntity.class.getName());

        deleteCatalogRegisteredType(referencedSymbolicName);
        deleteCatalogRegisteredType(referrerSymbolicName);
    }

    @Test
    public void testLaunchApplicationChildWithCatalogReferencingOtherCatalogServicesBlock() throws Exception {
        String referencedSymbolicName = "my.catalog.app.id.child.referenced";
        String referrerSymbolicName = "my.catalog.app.id.child.referring";
        addCatalogEntity(IdAndVersion.of(referencedSymbolicName, TEST_VERSION), TestEntity.class.getName());

        addCatalogItems(
                "brooklyn.catalog:",
                "  id: " + referrerSymbolicName,
                "  version: " + TEST_VERSION,
                "  itemType: entity",
                "  item:",
                "    services:",
                "    - type: " + BasicEntity.class.getName(),
                "      brooklyn.children:",
                "      - type: " + ver(referencedSymbolicName, TEST_VERSION));

        Entity app = createAndStartApplication(
            "services:",
            "- type: "+BasicEntity.class.getName(),
            "  brooklyn.children:",
            "  - type: " + ver(referrerSymbolicName));

        Entity child = Iterables.getOnlyElement(app.getChildren());
        assertEquals(child.getEntityType().getName(), BasicEntity.class.getName());
        Entity grandChild = Iterables.getOnlyElement(child.getChildren());
        assertEquals(grandChild.getEntityType().getName(), BasicEntity.class.getName());
        Entity grandGrandChild = Iterables.getOnlyElement(grandChild.getChildren());
        assertEquals(grandGrandChild.getEntityType().getName(), TestEntity.class.getName());

        deleteCatalogRegisteredType(referencedSymbolicName);
        deleteCatalogRegisteredType(referrerSymbolicName);
    }
    
    @Test
    public void testLaunchApplicationWithTypeUsingJavaColonPrefix() throws Exception {
        String symbolicName = "t1";
        String actualType = TestEntity.class.getName();
        String serviceType = "java:"+actualType;
        registerAndLaunchAndAssertSimpleEntity(symbolicName, serviceType, actualType);
    }

    @Test
    public void testLaunchApplicationLoopWithJavaTypeName() throws Exception {
        String symbolicName = TestEntity.class.getName();
        String serviceName = TestEntity.class.getName();
        registerAndLaunchAndAssertSimpleEntity(symbolicName, serviceName);
    }

    @Test
    public void testLaunchApplicationChildLoopCatalogIdFails() throws Exception {
        String referrerSymbolicName = "my.catalog.app.id.child.referring";
        try {
            addCatalogItems(
                    "brooklyn.catalog:",
                    "  id: " + referrerSymbolicName,
                    "  version: " + TEST_VERSION,
                    "  itemType: entity",
                    "  item:",
                    "    services:",
                    "    - type: " + BasicEntity.class.getName(),
                    "      brooklyn.children:",
                    "      - type: " + ver(referrerSymbolicName, TEST_VERSION));
            Asserts.shouldHaveFailedPreviously();
        } catch (Exception e) {
            Asserts.expectedFailureContains(e, referrerSymbolicName);
            Asserts.assertStringDoesNotContain(Throwables.getStackTraceAsString(e), "StackOverflow");
        }
    }

    @Test
    public void testLaunchApplicationChildLoopCatalogIdFailsWithTypeSyntax() throws Exception {
        String referrerSymbolicName = "my.catalog.app.id.child.referring";
        try {
            addCatalogItems(
                    "brooklyn.catalog:",
                    "  id: " + referrerSymbolicName,
                    "  version: " + TEST_VERSION,
                    "  itemType: entity",
                    "  item:",
                    "      type: " + BasicEntity.class.getName(),
                    "      brooklyn.children:",
                    "      - type: " + ver(referrerSymbolicName, TEST_VERSION));
            Asserts.shouldHaveFailedPreviously();
        } catch (Exception e) {
            Asserts.expectedFailureContains(e, referrerSymbolicName);
            Asserts.assertStringDoesNotContain(Throwables.getStackTraceAsString(e), "StackOverflow");
        }
    }

    @Test
    public void testUpdatingItemAllowedIfSame() {
        String symbolicName = "my.catalog.app.id.duplicate";
        addCatalogEntity(IdAndVersion.of(symbolicName, TEST_VERSION), TestEntity.class.getName());
        addCatalogEntity(IdAndVersion.of(symbolicName, TEST_VERSION), TestEntity.class.getName());
    }
    
    @Test
    public void testUpdatingItemFailsIfDifferent() {
        String symbolicName = "my.catalog.app.id.duplicate";
        try {
            addCatalogEntity(IdAndVersion.of(symbolicName, TEST_VERSION), TestEntity.class.getName());
            addCatalogEntity(IdAndVersion.of(symbolicName, TEST_VERSION), BasicEntity.class.getName());
            Asserts.shouldHaveFailedPreviously();
        } catch (Exception e) {
            Asserts.expectedFailureContains(e, "different", symbolicName, TEST_VERSION);
        }
    }

    @Test
    public void testForcedUpdatingItem() {
        String symbolicName = "my.catalog.app.id.duplicate";
        addCatalogEntity(IdAndVersion.of(symbolicName, TEST_VERSION), TestEntity.class.getName());
        forceCatalogUpdate();
        addCatalogEntity(IdAndVersion.of(symbolicName, TEST_VERSION), TestEntity.class.getName());
        deleteCatalogRegisteredType(symbolicName);
    }

    @Test
    public void testCreateSpecFromCatalogItem() {
        String id = "my.catalog.app.id.create_spec";
        addCatalogEntity(IdAndVersion.of(id, TEST_VERSION), TestEntity.class.getName());

        BrooklynTypeRegistry catalog = mgmt().getTypeRegistry();
        RegisteredType item = catalog.get(id, TEST_VERSION);
        EntitySpec<?> spec = catalog.createSpec(item, null, EntitySpec.class);
        Assert.assertNotNull(spec);
        AbstractBrooklynObjectSpec<?,?> spec2 = catalog.createSpec(item, null, null);
        Assert.assertNotNull(spec2);
    }

    @Test
    public void testMissingTypeDoesNotRecurse() {
        String symbolicName = "my.catalog.app.id.basic";
        addCatalogEntity(IdAndVersion.of(symbolicName, TEST_VERSION), TestEntity.class.getName());

        try {
            addCatalogEntity(IdAndVersion.of(symbolicName, TEST_VERSION + "-update"), symbolicName);
            Asserts.shouldHaveFailedPreviously("Catalog addition expected to fail due to recursive reference to " + symbolicName);
        } catch (Exception e) {
            // TODO only the old (SpecToPlanTransformer) reports the recursive problem; the new transformer just doesn't accept it, without error
            Asserts.expectedFailureContains(e, "recursive", symbolicName);
        }
    }
    
    @Test
    public void testVersionedTypeDoesNotRecurse() throws Exception {
        // Alternatively, we could change this to tell foo:v2 reference foo:v1, but that feels
        // like a bad idea!
        String symbolicName = "my.catalog.app.id.basic";
        addCatalogEntity(IdAndVersion.of(symbolicName, TEST_VERSION), TestEntity.class.getName());

        String versionedId = CatalogUtils.getVersionedId(symbolicName, TEST_VERSION);
        try {
            addCatalogEntity(IdAndVersion.of(symbolicName, TEST_VERSION + "-update"), versionedId);
            Asserts.shouldHaveFailedPreviously("Catalog addition expected to fail due to recursive reference to " + versionedId);
        } catch (Exception e) {
            Asserts.expectedFailureContains(e, "recursive", symbolicName, versionedId);
        }
    }

    @Test
    public void testIndirectRecursionFails() throws Exception {
        String callerSymbolicName = "my.catalog.app.id.caller";
        String calleeSymbolicName = "my.catalog.app.id.callee";

        // Need to have a stand alone caller first so we can create an item to depend on it.
        // After that replace it/insert a new version which completes the cycle
        addCatalogEntity(IdAndVersion.of(callerSymbolicName, TEST_VERSION + "-pre"), TestEntity.class.getName());

        addCatalogEntity(IdAndVersion.of(calleeSymbolicName, TEST_VERSION), callerSymbolicName);

        try {
            addCatalogEntity(IdAndVersion.of(callerSymbolicName, TEST_VERSION), calleeSymbolicName);
            Asserts.shouldHaveFailedPreviously();
        } catch (Exception e) {
            Asserts.expectedFailureContains(e, "recursive");
        }
    }

    @Test
    public void testChildItemsDoNotRecurse() throws Exception {
        String callerSymbolicName = "my.catalog.app.id.caller";
        String calleeSymbolicName = "my.catalog.app.id.callee";

        // Need to have a stand alone caller first so we can create an item to depend on it.
        // After that replace it/insert a new version which completes the cycle

        addCatalogEntity(IdAndVersion.of(callerSymbolicName, TEST_VERSION + "-pre"), TestEntity.class.getName());

        addCatalogEntity(IdAndVersion.of(calleeSymbolicName, TEST_VERSION), callerSymbolicName);

        try {
            // TODO Only passes if include "services:" and if itemType=entity, rather than "template"!
            // Being a child is important, triggers the case where: we allow retrying with other transformers.
            addCatalogItems(
                    "brooklyn.catalog:",
                    "  bundle: " + callerSymbolicName,
                    "  id: " + callerSymbolicName,
                    "  version: " + TEST_VERSION,
                    "  itemType: entity",
                    "  item:",
                    "    services:",
                    "    - type: " + BasicEntity.class.getName(),
                    "      brooklyn.children:",
                    "      - type: " + calleeSymbolicName);
            Asserts.shouldHaveFailedPreviously();
        } catch (Exception e) {
            Asserts.expectedFailureContains(e, "recursive", callerSymbolicName, calleeSymbolicName);
        }
    }

    @Test
    public void testRecursiveCheckForDepenentsOnly() throws Exception {
        String symbolicName = "my.catalog.app.id.basic";
        addCatalogEntity(symbolicName, TestEntity.class.getName());

        createAndStartApplication(
                "services:",
                "- type: " + symbolicName,
                "  brooklyn.children:",
                "  - type: " + symbolicName,
                "- type: " + symbolicName,
                "  brooklyn.children:",
                "  - type: " + symbolicName);
    }

    @Test
    public void testConfigAppliedToCatalogItem() throws Exception {
        addCatalogEntity("test", TestEntity.class.getName());
        String val = "test-applies-config-on-catalog-item";
        Entity app = createAndStartApplication(
                "services:",
                "- type: test",
                "  brooklyn.config:",
                "    test.confName: " + val);
        Entity testEntity = Iterables.getOnlyElement(app.getChildren());
        assertEquals(testEntity.config().get(TestEntity.CONF_NAME), val);
    }

    @Test
    public void testFlagsAppliesToCatalogItem() throws Exception {
        addCatalogEntity("test", TestEntity.class.getName());
        String val = "test-applies-config-on-catalog-item";
        Entity app = createAndStartApplication(
                "services:",
                "- type: " + ver("test"),
                "  confName: " + val);
        Entity testEntity = Iterables.getOnlyElement(app.getChildren());
        assertEquals(testEntity.config().get(TestEntity.CONF_NAME), val);
    }

    @Test
    public void testExplicitFlagsAppliesToCatalogItem() throws Exception {
        addCatalogEntity("test", TestEntity.class.getName());
        String val = "test-applies-config-on-catalog-item";
        Entity app = createAndStartApplication(
                "services:",
                "- type: " + ver("test"),
                "  brooklyn.flags:",
                "    confName: " + val);
        Entity testEntity = Iterables.getOnlyElement(app.getChildren());
        assertEquals(testEntity.config().get(TestEntity.CONF_NAME), val);
    }

    @Test
    public void testConfigAppliedToCatalogItemImpl() throws Exception {
        addCatalogEntity("test", TestEntityImpl.class.getName());
        String val = "test-applies-config-on-catalog-item";
        Entity app = createAndStartApplication(
                "services:",
                "- type: " + ver("test"),
                "  brooklyn.config:",
                "    test.confName: " + val);
        Entity testEntity = Iterables.getOnlyElement(app.getChildren());
        assertEquals(testEntity.config().get(TestEntity.CONF_NAME), val);
    }

    @Test
    public void testFlagsAppliesToCatalogItemImpl() throws Exception {
        addCatalogEntity("test", TestEntityImpl.class.getName());
        String val = "test-applies-config-on-catalog-item";
        Entity app = createAndStartApplication(
                "services:",
                "- type: " + ver("test"),
                "  confName: " + val);
        Entity testEntity = Iterables.getOnlyElement(app.getChildren());
        assertEquals(testEntity.config().get(TestEntity.CONF_NAME), val);
    }

    @Test
    public void testExplicitFlagsAppliesToCatalogItemImpl() throws Exception {
        addCatalogEntity("test", TestEntityImpl.class.getName());
        String val = "test-applies-config-on-catalog-item";
        Entity app = createAndStartApplication(
                "services:",
                "- type: " + ver("test"),
                "  brooklyn.flags:",
                "    confName: " + val);
        Entity testEntity = Iterables.getOnlyElement(app.getChildren());
        assertEquals(testEntity.config().get(TestEntity.CONF_NAME), val);
    }

    @Test
    public void testHardcodedCatalog() throws Exception {
        createAppEntitySpec(
                "services:",
                "- type: cluster",
                "- type: vanilla");
    }
    
    @Test(groups = "Broken")
    // See https://issues.apache.org/jira/browse/BROOKLYN-343
    // Fixed in OSGi subclass
    public void testSameCatalogReferences() {
        addCatalogItems(
            "brooklyn.catalog:",
            "  items:",
            "  - id: referenced-entity",
            "    item:",
            "      services:",
            "      - type: " + BasicEntity.class.getName(),
            "  - id: referrer-entity",
            "    item:",
            "      services:",
            "      - type: " + BasicApplication.class.getName(),
            "        brooklyn.children:",
            "        - type: referenced-entity",
            "        brooklyn.config:",
            "          spec: ",
            "            $brooklyn:entitySpec:",
            "              type: referenced-entity");
    }

    @Test
    public void testSameCatalogReferencesWithoutServices() {
        addCatalogItems(
            "brooklyn.catalog:",
            "  items:",
            "  - id: referenced-entity",
            "    item:",
            "      type: " + BasicEntity.class.getName(),
            "  - id: referrer-entity",
            "    item:",
            "      type: " + BasicApplication.class.getName(),
            "      brooklyn.children:",
            "      - type: referenced-entity",
            "      brooklyn.config:",
            "       spec: ",
            "          $brooklyn:entitySpec:",
            "            type: referenced-entity");
    }


    @Test
    public void testItemWithBrooklynParameters() throws Exception {
        String id = "inline_version.app";
        String version = TEST_VERSION;
        addCatalogItems(
                "brooklyn.catalog:",
                "  id: " + id,
                "  version: " + TEST_VERSION,
                "  itemType: entity",
                "  item:",
                "    type: " + BasicApplication.class.getName(),
                "    brooklyn.parameters:",
                "    - name: test.myconf",
                "      type:  string",
                "      default: myval",
                "    brooklyn.config:",
                "      myconf2: $brooklyn:config(\"test.myconf\")",
                "      myconf2.from.root: $brooklyn:root().config(\"test.myconf\")",
                "    brooklyn.children:",
                "    - type: "+BasicEntity.class.getName(),
                "      brooklyn.config:",
                "        myconf3: $brooklyn:config(\"test.myconf\")",
                "        myconf3.from.root: $brooklyn:root().config(\"test.myconf\")");

        RegisteredType catalogItem = mgmt().getTypeRegistry().get(id, version);
        assertEquals(catalogItem.getVersion(), version);
        
        String yaml = Joiner.on("\n").join(
                "name: simple-app-yaml",
                "location:",
                "localhost: { latitude: 0, longitude: 0 }",  // prevent host geo lookup delay (slowing down test on my network)
                "services:",
                "  - type: "+id+":"+version);
        Entity app = createAndStartApplication(yaml);
        Entity child = Iterables.getOnlyElement(app.getChildren());
        ConfigKey<?> configKey = app.getEntityType().getConfigKey("test.myconf");
        assertNotNull(configKey);
        assertEquals(app.config().get(configKey), "myval");
        assertEquals(app.config().get(ConfigKeys.newStringConfigKey("myconf2.from.root")), "myval");
        assertEquals(child.config().get(ConfigKeys.newStringConfigKey("myconf3.from.root")), "myval");
        assertEquals(app.config().get(ConfigKeys.newStringConfigKey("myconf2")), "myval");
        
        assertEquals(child.config().get(ConfigKeys.newStringConfigKey("myconf3")), "myval");
        
        mgmt().getCatalog().deleteCatalogItem(id, version);
    }

    @Test
    public void testCatalogItemIdInReferencedItems() throws Exception {
        String symbolicNameInner = "my.catalog.app.id.inner";
        String symbolicNameOuter = "my.catalog.app.id.outer";
        String bundleName = "my.catalog.app.bundle";
        addCatalogItems(
            "brooklyn.catalog:",
            "  bundle: "+bundleName,
            "  version: " + TEST_VERSION,
            "  items:",
            "  - id: " + symbolicNameInner,
            "    item: " + TestEntity.class.getName(),
            "  - id: " + symbolicNameOuter,
            "    item: " + symbolicNameInner);

        String yaml = "name: " + symbolicNameOuter + "\n" +
                "services: \n" +
                "  - serviceType: "+ver(symbolicNameOuter);

        Entity app = createAndStartApplication(yaml);

        Entity entity = app.getChildren().iterator().next();
        assertEquals(entity.getCatalogItemId(), ver(symbolicNameOuter));
        Dumper.dumpInfo(entity);
        Set<String> searchPath = MutableSet.copyOf(entity.getCatalogItemIdSearchPath());
        boolean hadThisBundleOrInner = searchPath.remove(bundleName+":"+TEST_VERSION);
        hadThisBundleOrInner = searchPath.remove(ver(symbolicNameInner)) || hadThisBundleOrInner;
        Assert.assertTrue(hadThisBundleOrInner, "search path should have referred to inner or bundle");
        searchPath.remove(ver(symbolicNameOuter));  // this might get added (in osgi subclass)
        Assert.assertTrue(searchPath.isEmpty(), "search path contained unexpected items: "+searchPath);

        deleteCatalogRegisteredType(symbolicNameInner);
        deleteCatalogRegisteredType(symbolicNameOuter);
    }

    @Test
    public void testReplacementFailureLeavesPreviousNamedBundleIntact() throws Exception {
        doTestReplacementFailureLeavesPreviousIntact(true);
    }
    
    @Test
    public void testReplacementFailureLeavesPreviousItemFromAnonymousBundleIntact() throws Exception {
        // for anonymous bundles we have to look at what items from other bundles might have been replaced
        doTestReplacementFailureLeavesPreviousIntact(false);
    }
    
    protected void doTestReplacementFailureLeavesPreviousIntact(boolean includeBundleName) throws Exception {
        String symbolicName = "my.catalog.app.id.load";
        List<String> lines = MutableList.of(
            "brooklyn.catalog:",
            "  bundle: testing-replacement",
            "  version: 0.1-SNAPSHOT",
            "  items:",
            "  - ",
            "    id: " + symbolicName,
            "    version: " + TEST_VERSION_SNAPSHOT,
            "    item: " + BasicEntity.class.getName());
        if (!includeBundleName) {
            lines.remove(1); lines.remove(1);
        }
        addCatalogItems(lines);

        RegisteredType item = mgmt().getTypeRegistry().get(symbolicName, TEST_VERSION_SNAPSHOT);
        Assert.assertNotNull(item);
        assertEquals(item.getKind(), RegisteredTypeKind.SPEC);
        assertEquals(item.getSymbolicName(), symbolicName);

        try {
            lines = MutableList.of(
                "brooklyn.catalog:",
                "  bundle: testing-replacement",
                "  version: 0.1-SNAPSHOT",
                "  items:",
                "  - ",
                "    id: " + symbolicName,
                "    version: " + TEST_VERSION_SNAPSHOT,
                "    item: " + "DeliberatelyMissing");
            if (!includeBundleName) {
                lines.remove(1); lines.remove(1);
            }
            addCatalogItems(lines);
            Asserts.shouldHaveFailedPreviously();
        } catch (Exception e) {
            Asserts.expectedFailureContains(e, "DeliberatelyMissing", symbolicName);
        }

        RegisteredType item2 = mgmt().getTypeRegistry().get(symbolicName, TEST_VERSION_SNAPSHOT);
        Assert.assertNotNull(item2, "Type was removed when broken item was added");
        assertEquals(item2.getSymbolicName(), symbolicName);
        assertEquals(item2.getKind(), RegisteredTypeKind.SPEC, "Type was replaced by broken item");
        assertEquals(item2, item);

        deleteCatalogRegisteredType(symbolicName, TEST_VERSION_SNAPSHOT);
        RegisteredType item3 = mgmt().getTypeRegistry().get(symbolicName, TEST_VERSION_SNAPSHOT);
        Assert.assertNull(item3, "Type should have been deleted");
    }
    
    private void registerAndLaunchAndAssertSimpleEntity(String symbolicName, String serviceType) throws Exception {
        registerAndLaunchAndAssertSimpleEntity(symbolicName, serviceType, serviceType);
    }

    private void registerAndLaunchAndAssertSimpleEntity(String symbolicName, String serviceType, String expectedType) throws Exception {
        addCatalogEntity(IdAndVersion.of(symbolicName, TEST_VERSION), serviceType);

        Entity app = createAndStartApplication(
                "services:",
                "- type: "+ver(symbolicName, TEST_VERSION));

        Entity simpleEntity = Iterables.getOnlyElement(app.getChildren());
        assertEquals(simpleEntity.getEntityType().getName(), expectedType);

        deleteCatalogRegisteredType(symbolicName);
    }

    public static class IdAndVersion {
        public final String id;
        public final String version;

        public static IdAndVersion of(String id, String version) {
            return new IdAndVersion(id, version);
        }

        public IdAndVersion(String id, String version) {
            this.id = checkNotNull(id, "id");
            this.version = checkNotNull(version, "version");
        }
    }
    
    protected void addCatalogEntity(String symbolicName, String entityType) {
        addCatalogEntity(IdAndVersion.of(symbolicName, TEST_VERSION), entityType);
    }

    protected void addCatalogEntity(IdAndVersion idAndVersion, String serviceType) {
        addCatalogItems(
                "brooklyn.catalog:",
                "  id: " + idAndVersion.id,
                "  bundle: " + idAndVersion.id,
                "  version: " + idAndVersion.version,
                "  itemType: entity",
                "  item:",
                "    type: " + serviceType);
    }
}<|MERGE_RESOLUTION|>--- conflicted
+++ resolved
@@ -271,15 +271,9 @@
         assertEquals(entity.getEntityType().getName(), TestEntity.class.getName());
 
         // tests that the plan tag was set
-<<<<<<< HEAD
         BrooklynTags.SpecHierarchyTag specTag = BrooklynTags.findSpecHierarchyTag(entity.tags().getTags());
         Assert.assertNotNull(specTag);
-        assertEquals(specTag.getSpecList().size(), 2);
-=======
-        assertTrue(entity.tags().getTags().stream().anyMatch(tag -> tag instanceof BrooklynTags.SpecTag));
-        BrooklynTags.SpecTag specTag = (BrooklynTags.SpecTag) entity.tags().getTags().stream().filter(tag -> tag instanceof BrooklynTags.SpecTag).findAny().orElse(null);
         assertEquals(specTag.getSpecList().size(), 3);
->>>>>>> dd07beba
 
         deleteCatalogRegisteredType(referencedSymbolicName);
         deleteCatalogRegisteredType(referrerSymbolicName);
