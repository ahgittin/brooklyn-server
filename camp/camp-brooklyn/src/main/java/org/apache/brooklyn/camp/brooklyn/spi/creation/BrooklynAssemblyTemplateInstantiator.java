--- conflicted
+++ resolved
@@ -80,11 +80,7 @@
             CampPlatform platform,
             BrooklynClassLoadingContext loader,
             Set<String> encounteredTypeSymbolicNames) {
-<<<<<<< HEAD
-        // during catalog install, the ID is an unhelpful random ID. but logging added there now tells us more.
-        // in most cases the ID is meaningful however, and useful for context for subsequent errors.
-        log.debug("CAMP creating application instance for {} ({})", template.getId(), template);
-=======
+
         if (BasicBrooklynCatalog.currentlyResolvingType.get()!=null) {
             if (log.isTraceEnabled()) {
                 log.trace("CAMP instantiating application to resolve {} ({} / {})", BasicBrooklynCatalog.currentlyResolvingType.get(), template.getId(), CampResolver.currentlyCreatingSpec.get());
@@ -92,7 +88,6 @@
         } else {
             log.debug("CAMP instantiating application for {} ({})", template.getId(), CampResolver.currentlyCreatingSpec.get());
         }
->>>>>>> ead3e698
 
         // AssemblyTemplates created via PDP, _specifying_ then entities to put in
 
