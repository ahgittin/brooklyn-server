--- conflicted
+++ resolved
@@ -4,11 +4,7 @@
     <groupId>brooklyn</groupId>
     <artifactId>brooklyn</artifactId>
     <packaging>pom</packaging>
-<<<<<<< HEAD
     <version>0.1.0-M1-RC2-SNAPSHOT</version>
-=======
-    <version>0.1.0-SNAPSHOT</version>
->>>>>>> 8ed13b62
     <name>Brooklyn Top Level Project</name>
     <scm>
         <connection>scm:git:git://github.com/cloudsoft/brooklyn.git</connection>
