--- conflicted
+++ resolved
@@ -43,11 +43,7 @@
 import org.apache.brooklyn.rest.api.CatalogApi;
 import org.apache.brooklyn.rest.api.EntityApi;
 import org.apache.brooklyn.rest.api.EntityConfigApi;
-<<<<<<< HEAD
-import org.apache.brooklyn.rest.domain.AdjunctConfigSummary;
-=======
 import org.apache.brooklyn.rest.domain.ConfigSummary;
->>>>>>> df83d44c
 import org.apache.brooklyn.rest.domain.EnricherConfigSummary;
 import org.apache.brooklyn.rest.domain.EntityConfigSummary;
 import org.apache.brooklyn.rest.domain.EntitySummary;
@@ -60,10 +56,7 @@
 import com.google.common.collect.ImmutableMap;
 import com.google.common.collect.Iterables;
 import com.google.common.collect.Lists;
-<<<<<<< HEAD
 import com.google.common.collect.Maps;
-=======
->>>>>>> df83d44c
 
 /**
  * @author Adam Lowe
@@ -133,63 +126,78 @@
             }));
     }
 
+    /** @deprecated since 0.13.0 use {@link #configSummary(BrooklynRestResourceUtils, UriBuilder, Entity, ConfigKey, String, Double, Boolean) */
+    @Deprecated
     public static EntityConfigSummary entityConfigSummary(ConfigKey<?> config, String label, Double priority, Boolean pinned, Map<String, URI> links) {
-        Map<String, URI> mapOfLinks =  links==null ? null : ImmutableMap.copyOf(links);
-        return new EntityConfigSummary(config, label, priority, pinned, mapOfLinks);
-    }
-
-<<<<<<< HEAD
-    public static AdjunctConfigSummary adjunctConfigSummary(ConfigKey<?> config, String label, Double priority, Map<String, URI> links) {
-        return new AdjunctConfigSummary(config, label, priority, links);
-=======
-    public static ConfigSummary configSummary(ConfigKey<?> config, String label, Double priority, Boolean pinned, Map<String, URI> links) {
-        return new ConfigSummary(config, label, priority, pinned, links);
->>>>>>> df83d44c
-    }
-
+        return new EntityConfigSummary(config, label, priority, pinned, links);
+    }
+
+    /** @deprecated since 0.13.0 use {@link AdjunctTransformer#configSummary(BrooklynRestResourceUtils, UriBuilder, Entity, org.apache.brooklyn.api.objs.EntityAdjunct, ConfigKey, String, Double, Boolean)} */
+    @Deprecated
     public static PolicyConfigSummary policyConfigSummary(ConfigKey<?> config, String label, Double priority, Map<String, URI> links) {
         return new PolicyConfigSummary(config, label, priority, links);
     }
 
+    /** @deprecated since 0.13.0 use {@link AdjunctTransformer#configSummary(BrooklynRestResourceUtils, UriBuilder, Entity, org.apache.brooklyn.api.objs.EntityAdjunct, ConfigKey, String, Double, Boolean)} */
+    @Deprecated
     public static EnricherConfigSummary enricherConfigSummary(ConfigKey<?> config, String label, Double priority, Map<String, URI> links) {
         return new EnricherConfigSummary(config, label, priority, links);
     }
 
     /** generates a representation for a given config key, 
      * with label inferred from annoation in the entity class,
-     * and links pointing to the entity and the applicaiton */
+     * and links pointing to the entity and the application 
+     * @deprecated since 0.13.0 use {@link #configSummary(BrooklynRestResourceUtils, UriBuilder, Entity, ConfigKey)} */
+    @Deprecated
     public static EntityConfigSummary entityConfigSummary(Entity entity, ConfigKey<?> config, UriBuilder ub) {
-      /*
-       * following code nearly there to get the @CatalogConfig annotation
-       * in the class and use that to populate a label
-       */
-
-//    EntityDynamicType typeMap = 
-//            ((AbstractEntity)entity).getMutableEntityType();
-//      // above line works if we can cast; line below won't work, but there should some way
-//      // to get back the handle to the spec from an entity local, which then *would* work
-//            EntityTypes.getDefinedEntityType(entity.getClass());
-
-//    String label = typeMap.getConfigKeyField(config.getName());
-        String label = null;
-        Double priority = null;
-
-        URI applicationUri = serviceUriBuilder(ub, ApplicationApi.class, "get").build(entity.getApplicationId());
-        URI entityUri = serviceUriBuilder(ub, EntityApi.class, "get").build(entity.getApplicationId(), entity.getId());
-        URI selfUri = serviceUriBuilder(ub, EntityConfigApi.class, "get").build(entity.getApplicationId(), entity.getId(), config.getName());
+        return (EntityConfigSummary) configSummary(null, ub, entity, config);
+    }
+    
+    public static ConfigSummary configSummary(BrooklynRestResourceUtils utils, UriBuilder ub, Entity entity, ConfigKey<?> config) {
+        // TODO get catalog/display info
+        
+        /*
+         * following code nearly there to get the @CatalogConfig annotation
+         * in the class and use that to populate a label
+         */
+
+//      EntityDynamicType typeMap = 
+//              ((AbstractEntity)entity).getMutableEntityType();
+//        // above line works if we can cast; line below won't work, but there should some way
+//        // to get back the handle to the spec from an entity local, which then *would* work
+//              EntityTypes.getDefinedEntityType(entity.getClass());
+
+//      String label = typeMap.getConfigKeyField(config.getName());
+        return configSummary(null, ub, entity, config, null);
+    }
+    public static ConfigSummary configSummary(BrooklynRestResourceUtils utils, UriBuilder ub, Entity entity, ConfigKey<?> config, CatalogConfig annotation) {
+        String label = annotation==null ? null : annotation.label();
+        Double priority = annotation==null ? null : annotation.priority();
+        boolean pinned = annotation!=null && annotation.pinned();
+        return configSummary(utils, ub, entity, config, label, priority, pinned);
+    }
+    public static ConfigSummary configSummary(BrooklynRestResourceUtils utils, UriBuilder ub, Entity entity, ConfigKey<?> config, String label, Double priority, Boolean pinned) {
+        // entity can be null if coming from catalog
+        URI applicationUri = entity==null ? null : serviceUriBuilder(ub, ApplicationApi.class, "get").build(entity.getApplicationId());
+        URI entityUri = entity==null ? null : serviceUriBuilder(ub, EntityApi.class, "get").build(entity.getApplicationId(), entity.getId());
+        URI selfUri = entity==null ? null : serviceUriBuilder(ub, EntityConfigApi.class, "get").build(entity.getApplicationId(), entity.getId(), config.getName());
         
         MutableMap.Builder<String, URI> lb = MutableMap.<String, URI>builder()
-            .put("self", selfUri)
-            .put("application", applicationUri)
-            .put("entity", entityUri)
-            .put("action:json", selfUri);
+            .putIfNotNull("self", selfUri)
+            // TODO wasteful including these on every item as it is just a list, remove
+            .putIfNotNull("application", applicationUri)
+            .putIfNotNull("entity", entityUri)
+            // TODO is this json or a display value?
+            .putIfNotNull("action:json", selfUri);
 
         Iterable<RendererHints.NamedAction> hints = Iterables.filter(RendererHints.getHintsFor(config), RendererHints.NamedAction.class);
         for (RendererHints.NamedAction na : hints) {
-            SensorTransformer.addNamedAction(lb, na, entity.getConfig(config), config, entity);
-        }
-    
-        return entityConfigSummary(config, label, priority, null, lb.build());
+            if (entity!=null) {
+                SensorTransformer.addNamedAction(lb, na, entity.getConfig(config), config, entity);
+            }
+        }
+    
+        return new EntityConfigSummary(config, label, priority, pinned, lb.build());
     }
 
     public static URI applicationUri(Application entity, UriBuilder ub) {
@@ -200,6 +208,8 @@
         return serviceUriBuilder(ub, EntityApi.class, "get").build(entity.getApplicationId(), entity.getId());
     }
     
+    /** @deprecated since 0.13.0 use {@link #configSummary(BrooklynRestResourceUtils, UriBuilder, Entity, ConfigKey, CatalogConfig) */
+    @Deprecated
     public static EntityConfigSummary entityConfigSummary(ConfigKey<?> config, Field configKeyField) {
         CatalogConfig catalogConfig = configKeyField!=null ? configKeyField.getAnnotation(CatalogConfig.class) : null;
         String label = catalogConfig==null ? null : catalogConfig.label();
@@ -208,6 +218,8 @@
         return entityConfigSummary(config, label, priority, pinned, null);
     }
 
+    /** @deprecated since 0.13.0 use {@link #configSummary(BrooklynRestResourceUtils, UriBuilder, Entity, ConfigKey, AtomicInteger) */
+    @Deprecated
     public static EntityConfigSummary entityConfigSummary(SpecParameter<?> input, AtomicInteger paramPriorityCnt) {
         // Increment the priority because the config container is a set. Server-side we are using an ordered set
         // which results in correctly ordered items on the wire (as a list). Clients which use the java bindings
@@ -216,23 +228,39 @@
         return entityConfigSummary(input.getConfigKey(), input.getLabel(), priority, input.isPinned(), null);
     }
 
-<<<<<<< HEAD
-    public static AdjunctConfigSummary adjunctConfigSummary(SpecParameter<?> input) {
+    /** @deprecated since 0.13.0 use {@link #configSummary(BrooklynRestResourceUtils, UriBuilder, Entity, SpecParameter) */
+    @Deprecated
+    public static ConfigSummary configSummary(SpecParameter<?> input) {
+        // TODO could increment priority, or take from annotation, or introduce new field
         Double priority = input.isPinned() ? Double.valueOf(1d) : null;
-        return policyConfigSummary(input.getConfigKey(), input.getLabel(), priority, null);
-=======
-    public static ConfigSummary configSummary(SpecParameter<?> input) {
-        // could increment priority, or take from annotation, or introduce new field
-        Double priority = input.isPinned() ? Double.valueOf(1d) : null;
-        return configSummary(input.getConfigKey(), input.getLabel(), priority, input.isPinned(), null);
->>>>>>> df83d44c
-    }
-
+        return new EntityConfigSummary(input.getConfigKey(), input.getLabel(), priority, input.isPinned(), null);
+    }
+
+    
+    public static ConfigSummary configSummary(BrooklynRestResourceUtils utils, UriBuilder ub, Entity entity, SpecParameter<?> input, AtomicInteger paramPriorityCnt) {
+        // Increment the priority because the config container is a set. Server-side we are using an ordered set
+        // which results in correctly ordered items on the wire (as a list). Clients which use the java bindings
+        // though will push the items in an unordered set - so give them means to recover the correct order.
+        Double priority = input.isPinned() ? Double.valueOf(paramPriorityCnt.incrementAndGet()) : null;
+        return configSummary(utils, ub, entity, input.getConfigKey(), input.getLabel(), priority, input.isPinned());
+    }
+
+    public static ConfigSummary configSummary(BrooklynRestResourceUtils utils, UriBuilder ub, Entity entity, SpecParameter<?> input) {
+        // TODO allow taking priority from a setting somewhere?
+        // (this just sets priority 1 if no value specified)
+        return configSummary(utils, ub, entity, input, new AtomicInteger(0));
+    }
+
+
+    /** @deprecated since 0.13.0 use {@link AdjunctTransformer#configSummary(BrooklynRestResourceUtils, UriBuilder, Entity, org.apache.brooklyn.api.objs.EntityAdjunct, SpecParameter)} */
+    @Deprecated
     public static PolicyConfigSummary policyConfigSummary(SpecParameter<?> input) {
         Double priority = input.isPinned() ? Double.valueOf(1d) : null;
         return policyConfigSummary(input.getConfigKey(), input.getLabel(), priority, null);
     }
 
+    /** @deprecated since 0.13.0 use {@link AdjunctTransformer#configSummary(BrooklynRestResourceUtils, UriBuilder, Entity, org.apache.brooklyn.api.objs.EntityAdjunct, SpecParameter)} */
+    @Deprecated
     public static EnricherConfigSummary enricherConfigSummary(SpecParameter<?> input) {
         Double priority = input.isPinned() ? Double.valueOf(1d) : null;
         return enricherConfigSummary(input.getConfigKey(), input.getLabel(), priority, null);
