/*
 * Licensed to the Apache Software Foundation (ASF) under one
 * or more contributor license agreements.  See the NOTICE file
 * distributed with this work for additional information
 * regarding copyright ownership.  The ASF licenses this file
 * to you under the Apache License, Version 2.0 (the
 * "License"); you may not use this file except in compliance
 * with the License.  You may obtain a copy of the License at
 *
 *     http://www.apache.org/licenses/LICENSE-2.0
 *
 * Unless required by applicable law or agreed to in writing,
 * software distributed under the License is distributed on an
 * "AS IS" BASIS, WITHOUT WARRANTIES OR CONDITIONS OF ANY
 * KIND, either express or implied.  See the License for the
 * specific language governing permissions and limitations
 * under the License.
 */
package org.apache.brooklyn.rest.transform;

import static com.google.common.collect.Iterables.transform;
import static org.apache.brooklyn.rest.util.WebResourceUtils.serviceUriBuilder;

import java.lang.reflect.Field;
import java.net.URI;
import java.util.List;
import java.util.Map;
import java.util.concurrent.atomic.AtomicInteger;

import javax.ws.rs.core.UriBuilder;

import org.apache.brooklyn.api.catalog.CatalogConfig;
import org.apache.brooklyn.api.entity.Application;
import org.apache.brooklyn.api.entity.Entity;
import org.apache.brooklyn.api.objs.BrooklynObject;
import org.apache.brooklyn.api.objs.SpecParameter;
import org.apache.brooklyn.config.ConfigKey;
import org.apache.brooklyn.core.catalog.internal.CatalogUtils;
<<<<<<< HEAD
import org.apache.brooklyn.core.config.render.RendererHints;
=======
import org.apache.brooklyn.core.objs.BrooklynObjectInternal;
>>>>>>> baf80709
import org.apache.brooklyn.core.typereg.RegisteredTypes;
import org.apache.brooklyn.rest.api.ApplicationApi;
import org.apache.brooklyn.rest.api.CatalogApi;
import org.apache.brooklyn.rest.api.EntityApi;
<<<<<<< HEAD
import org.apache.brooklyn.rest.api.EntityConfigApi;
=======
>>>>>>> baf80709
import org.apache.brooklyn.rest.domain.ConfigSummary;
import org.apache.brooklyn.rest.domain.EnricherConfigSummary;
import org.apache.brooklyn.rest.domain.EntityConfigSummary;
import org.apache.brooklyn.rest.domain.EntitySummary;
import org.apache.brooklyn.rest.domain.PolicyConfigSummary;
import org.apache.brooklyn.rest.util.BrooklynRestResourceUtils;
import org.apache.brooklyn.util.core.config.ConfigBag;

import com.google.common.base.Function;
import com.google.common.collect.ImmutableMap;
import com.google.common.collect.Lists;
<<<<<<< HEAD
=======
import com.google.common.collect.Maps;
>>>>>>> baf80709

/**
 * @author Adam Lowe
 */
public class EntityTransformer {

    public static final Function<? super Entity, EntitySummary> fromEntity(final UriBuilder ub) {
        return new Function<Entity, EntitySummary>() {
            @Override
            public EntitySummary apply(Entity entity) {
                return EntityTransformer.entitySummary(entity, ub);
            }
        };
    };

    public static EntitySummary entitySummary(Entity entity, UriBuilder ub) {
        URI applicationUri = serviceUriBuilder(ub, ApplicationApi.class, "get").build(entity.getApplicationId());
        URI entityUri = serviceUriBuilder(ub, EntityApi.class, "get").build(entity.getApplicationId(), entity.getId());
        ImmutableMap.Builder<String, URI> lb = ImmutableMap.<String, URI>builder()
                .put("self", entityUri);
        if (entity.getParent()!=null) {
            URI parentUri = serviceUriBuilder(ub, EntityApi.class, "get").build(entity.getApplicationId(), entity.getParent().getId());
            lb.put("parent", parentUri);
        }

//        UriBuilder urib = serviceUriBuilder(ub, EntityApi.class, "getChildren").build(entity.getApplicationId(), entity.getId());
        // TODO: change all these as well :S
        lb.put("application", applicationUri)
                .put("children", URI.create(entityUri + "/children"))
                .put("config", URI.create(entityUri + "/config"))
                .put("sensors", URI.create(entityUri + "/sensors"))
                .put("effectors", URI.create(entityUri + "/effectors"))
                .put("adjuncts", URI.create(entityUri + "/adjuncts"))
                .put("policies", URI.create(entityUri + "/policies"))
                .put("activities", URI.create(entityUri + "/activities"))
                .put("locations", URI.create(entityUri + "/locations"))
                .put("tags", URI.create(entityUri + "/tags"))
                .put("expunge", URI.create(entityUri + "/expunge"))
                .put("rename", URI.create(entityUri + "/name"))
                .put("spec", URI.create(entityUri + "/spec"))
            ;

        if (RegisteredTypes.getIconUrl(entity)!=null)
            lb.put("iconUrl", URI.create(entityUri + "/icon"));

        if (entity.getCatalogItemId() != null) {
            String versionedId = entity.getCatalogItemId();
            URI catalogUri;
            String symbolicName = CatalogUtils.getSymbolicNameFromVersionedId(versionedId);
            String version = CatalogUtils.getVersionFromVersionedId(versionedId);
            catalogUri = serviceUriBuilder(ub, CatalogApi.class, "getEntity").build(symbolicName, version);
            lb.put("catalog", catalogUri);
        }

        String type = entity.getEntityType().getName();
        return new EntitySummary(entity.getId(), entity.getDisplayName(), type, entity.getCatalogItemId(), lb.build());
    }

    public static List<EntitySummary> entitySummaries(Iterable<? extends Entity> entities, final UriBuilder ub) {
        return Lists.newArrayList(transform(
            entities,
            new Function<Entity, EntitySummary>() {
                @Override
                public EntitySummary apply(Entity entity) {
                    return EntityTransformer.entitySummary(entity, ub);
                }
            }));
    }

    public static URI applicationUri(Application entity, UriBuilder ub) {
        return serviceUriBuilder(ub, ApplicationApi.class, "get").build(entity.getApplicationId());
    }
    
    public static URI entityUri(Entity entity, UriBuilder ub) {
        return serviceUriBuilder(ub, EntityApi.class, "get").build(entity.getApplicationId(), entity.getId());
    }
    
    /** @deprecated since 0.13.0 use {@link ConfigTransformer} */
    @Deprecated
    public static EntityConfigSummary entityConfigSummary(ConfigKey<?> config, String label, Double priority, Boolean pinned, Map<String, URI> links) {
        return new EntityConfigSummary(config, label, priority, pinned, links);
    }

<<<<<<< HEAD
    public static ConfigSummary configSummary(ConfigKey<?> config, String label, Double priority, Boolean pinned, Map<String, URI> links) {
        return new ConfigSummary(config, label, priority, pinned, links);
    }

=======
    /** @deprecated since 0.13.0 use {@link ConfigTransformer} */
    @Deprecated
>>>>>>> baf80709
    public static PolicyConfigSummary policyConfigSummary(ConfigKey<?> config, String label, Double priority, Map<String, URI> links) {
        return new PolicyConfigSummary(config, label, priority, links);
    }

    /** @deprecated since 0.13.0 use {@link ConfigTransformer} */
    @Deprecated
    public static EnricherConfigSummary enricherConfigSummary(ConfigKey<?> config, String label, Double priority, Map<String, URI> links) {
        return new EnricherConfigSummary(config, label, priority, links);
    }

    /** @deprecated since 0.13.0 use {@link ConfigTransformer} */
    @Deprecated
    public static ConfigSummary entityConfigSummary(Entity entity, ConfigKey<?> config, UriBuilder ub) {
        return ConfigTransformer.of(config).on(entity).includeLinks(ub, true, true).transform();
    }

    /** @deprecated since 0.13.0 use {@link ConfigTransformer} */
    @Deprecated
    public static EntityConfigSummary entityConfigSummary(ConfigKey<?> config, Field configKeyField) {
        CatalogConfig catalogConfig = configKeyField!=null ? configKeyField.getAnnotation(CatalogConfig.class) : null;
        String label = catalogConfig==null ? null : catalogConfig.label();
        Double priority = catalogConfig==null ? null : catalogConfig.priority();
        boolean pinned = catalogConfig!=null && catalogConfig.pinned();
        return entityConfigSummary(config, label, priority, pinned, null);
    }

    /** @deprecated since 0.13.0 use {@link ConfigTransformer} */
    @Deprecated
    public static EntityConfigSummary entityConfigSummary(SpecParameter<?> input, AtomicInteger paramPriorityCnt) {
        // Increment the priority because the config container is a set. Server-side we are using an ordered set
        // which results in correctly ordered items on the wire (as a list). Clients which use the java bindings
        // though will push the items in an unordered set - so give them means to recover the correct order.
        Double priority = input.isPinned() ? Double.valueOf(paramPriorityCnt.incrementAndGet()) : null;
        return entityConfigSummary(input.getConfigKey(), input.getLabel(), priority, input.isPinned(), null);
    }

<<<<<<< HEAD
    public static ConfigSummary configSummary(SpecParameter<?> input) {
        // could increment priority, or take from annotation, or introduce new field
        Double priority = input.isPinned() ? Double.valueOf(1d) : null;
        return configSummary(input.getConfigKey(), input.getLabel(), priority, input.isPinned(), null);
    }

=======
    /** @deprecated since 0.13.0 use {@link ConfigTransformer} */
    @Deprecated
>>>>>>> baf80709
    public static PolicyConfigSummary policyConfigSummary(SpecParameter<?> input) {
        Double priority = input.isPinned() ? Double.valueOf(1d) : null;
        return policyConfigSummary(input.getConfigKey(), input.getLabel(), priority, null);
    }

    /** @deprecated since 0.13.0 use {@link ConfigTransformer} */
    @Deprecated
    public static EnricherConfigSummary enricherConfigSummary(SpecParameter<?> input) {
        Double priority = input.isPinned() ? Double.valueOf(1d) : null;
        return enricherConfigSummary(input.getConfigKey(), input.getLabel(), priority, null);
    }
    
    public static Map<String, Object> getConfigValues(BrooklynRestResourceUtils utils, BrooklynObject obj) {
        // alternatively could do this - should be the same ?
//        for (ConfigKey<?> key: adjunct.config().findKeysPresent(Predicates.alwaysTrue())) {
//            result.config(key.getName(), utils.getStringValueForDisplay( adjunct.config().get(key) ));
//        }
        
        Map<String, Object> source = ConfigBag.newInstance(
            ((BrooklynObjectInternal)obj).config().getInternalConfigMap().getAllConfigInheritedRawValuesIgnoringErrors() ).getAllConfig();
        Map<String, Object> result = Maps.newLinkedHashMap();
        for (Map.Entry<String, Object> ek : source.entrySet()) {
            result.put(ek.getKey(), utils.getStringValueForDisplay(ek.getValue()));
        }
        return result;
    }
}<|MERGE_RESOLUTION|>--- conflicted
+++ resolved
@@ -36,19 +36,11 @@
 import org.apache.brooklyn.api.objs.SpecParameter;
 import org.apache.brooklyn.config.ConfigKey;
 import org.apache.brooklyn.core.catalog.internal.CatalogUtils;
-<<<<<<< HEAD
-import org.apache.brooklyn.core.config.render.RendererHints;
-=======
 import org.apache.brooklyn.core.objs.BrooklynObjectInternal;
->>>>>>> baf80709
 import org.apache.brooklyn.core.typereg.RegisteredTypes;
 import org.apache.brooklyn.rest.api.ApplicationApi;
 import org.apache.brooklyn.rest.api.CatalogApi;
 import org.apache.brooklyn.rest.api.EntityApi;
-<<<<<<< HEAD
-import org.apache.brooklyn.rest.api.EntityConfigApi;
-=======
->>>>>>> baf80709
 import org.apache.brooklyn.rest.domain.ConfigSummary;
 import org.apache.brooklyn.rest.domain.EnricherConfigSummary;
 import org.apache.brooklyn.rest.domain.EntityConfigSummary;
@@ -60,10 +52,7 @@
 import com.google.common.base.Function;
 import com.google.common.collect.ImmutableMap;
 import com.google.common.collect.Lists;
-<<<<<<< HEAD
-=======
 import com.google.common.collect.Maps;
->>>>>>> baf80709
 
 /**
  * @author Adam Lowe
@@ -147,15 +136,8 @@
         return new EntityConfigSummary(config, label, priority, pinned, links);
     }
 
-<<<<<<< HEAD
-    public static ConfigSummary configSummary(ConfigKey<?> config, String label, Double priority, Boolean pinned, Map<String, URI> links) {
-        return new ConfigSummary(config, label, priority, pinned, links);
-    }
-
-=======
-    /** @deprecated since 0.13.0 use {@link ConfigTransformer} */
-    @Deprecated
->>>>>>> baf80709
+    /** @deprecated since 0.13.0 use {@link ConfigTransformer} */
+    @Deprecated
     public static PolicyConfigSummary policyConfigSummary(ConfigKey<?> config, String label, Double priority, Map<String, URI> links) {
         return new PolicyConfigSummary(config, label, priority, links);
     }
@@ -192,17 +174,8 @@
         return entityConfigSummary(input.getConfigKey(), input.getLabel(), priority, input.isPinned(), null);
     }
 
-<<<<<<< HEAD
-    public static ConfigSummary configSummary(SpecParameter<?> input) {
-        // could increment priority, or take from annotation, or introduce new field
-        Double priority = input.isPinned() ? Double.valueOf(1d) : null;
-        return configSummary(input.getConfigKey(), input.getLabel(), priority, input.isPinned(), null);
-    }
-
-=======
-    /** @deprecated since 0.13.0 use {@link ConfigTransformer} */
-    @Deprecated
->>>>>>> baf80709
+    /** @deprecated since 0.13.0 use {@link ConfigTransformer} */
+    @Deprecated
     public static PolicyConfigSummary policyConfigSummary(SpecParameter<?> input) {
         Double priority = input.isPinned() ? Double.valueOf(1d) : null;
         return policyConfigSummary(input.getConfigKey(), input.getLabel(), priority, null);
