--- conflicted
+++ resolved
@@ -57,29 +57,19 @@
     private final String label;
     @JsonInclude(Include.NON_NULL)
     private final Double priority;
-<<<<<<< HEAD
-    @JsonInclude(Include.NON_NULL)
-=======
     @JsonInclude(Include.NON_EMPTY)
->>>>>>> df83d44c
     private final List<Map<String, String>> possibleValues;
     @JsonInclude(Include.NON_NULL)
     private final Boolean pinned;
     @JsonInclude(Include.NON_EMPTY)
     private final List<String> constraints;
 
-<<<<<<< HEAD
-    // json deserialization
-    ConfigSummary() {
-        this(null, null, null, null, false, null, null, null);
-=======
     @JsonInclude(Include.NON_EMPTY)
     private final Map<String, URI> links;
 
     // json deserialization
     ConfigSummary() {
         this(null, null, null, null, false, null, null, null, null, null, null);
->>>>>>> df83d44c
     }
     
     protected ConfigSummary(
