--- conflicted
+++ resolved
@@ -176,11 +176,7 @@
 
     @Test
     public void testCancelAfterStartTriggersListenableFutureDynamic() throws Exception {
-<<<<<<< HEAD
-        doTestCancelTriggersListenableFuture(Duration.millis(50), true);
-=======
         doTestCancelTriggersListenableFuture(null, Duration.millis(50), true);
->>>>>>> 0c2e1f60
     }
     @Test
     public void testCancelImmediateTriggersListenableFutureDynamic() throws Exception {
@@ -188,27 +184,6 @@
         // that needs handling separately as it falls into an edge where the future is set and cancelled
         // so the executor won't run it, and our wrapper logic doesn't apply; 
         // this test doesn't guarantee this code path, but makes it likely enough it happens once in a while.
-<<<<<<< HEAD
-        doTestCancelTriggersListenableFuture(Duration.ZERO, true);
-    }
-    @Test
-    public void testCancelBeforeTriggersListenableFutureDynamic() throws Exception {
-        doTestCancelTriggersListenableFuture(Duration.millis(-50), true);
-    }
-    @Test
-    public void testCancelAfterStartTriggersListenableFutureSimple() throws Exception {
-        doTestCancelTriggersListenableFuture(Duration.millis(50), true);
-    }
-    @Test
-    public void testCancelImmediateTriggersListenableFutureSimple() throws Exception {
-        doTestCancelTriggersListenableFuture(Duration.ZERO, false);
-    }
-    @Test
-    public void testCancelBeforeTriggersListenableFutureSimple() throws Exception {
-        doTestCancelTriggersListenableFuture(Duration.millis(-50), false);
-    }
-    public void doTestCancelTriggersListenableFuture(Duration delay, boolean dynamic) throws Exception {
-=======
         doTestCancelTriggersListenableFuture(null, Duration.ZERO, true);
     }
     @Test
@@ -228,20 +203,13 @@
         doTestCancelTriggersListenableFuture(Duration.millis(50), null, false);
     }
     public void doTestCancelTriggersListenableFuture(Duration delayBeforeSubmit, Duration delayBeforeCancel, boolean dynamic) throws Exception {
->>>>>>> 0c2e1f60
         Task<String> t = waitForSemaphore(Duration.TEN_SECONDS, true, "x", dynamic);
         addFutureListener(t, "before");
 
         Stopwatch watch = Stopwatch.createStarted();
-<<<<<<< HEAD
-        if (delay.isNegative()) {
-            new Thread(() -> {
-                Time.sleep(delay.multiply(-1)); 
-=======
         if (delayBeforeSubmit!=null) {
             new Thread(() -> {
                 Time.sleep(delayBeforeSubmit); 
->>>>>>> 0c2e1f60
                 ec.submit(t); 
             }).start(); 
         } else {
@@ -250,18 +218,11 @@
         
         addFutureListener(t, "during");
 
-<<<<<<< HEAD
-        log.info("test cancelling "+t+" ("+t.getClass()+") after "+delay);
-        // NB: three different code paths (callers to this method) for notifying futures 
-        // depending whether task is started before, at, or after the cancel 
-        if (!delay.isNegative()) Time.sleep(delay);
-=======
         log.info("test cancelling "+t+" ("+t.getClass()+") after "+delayBeforeCancel+
             ", submit delay "+delayBeforeSubmit);
         // NB: three different code paths (callers to this method) for notifying futures 
         // depending whether task is started before, at, or after the cancel 
         if (delayBeforeCancel!=null) Time.sleep(delayBeforeCancel);
->>>>>>> 0c2e1f60
 
         synchronized (data) {
             t.cancel(true);
