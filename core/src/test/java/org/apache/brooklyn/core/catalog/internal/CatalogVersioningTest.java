/*
 * Licensed to the Apache Software Foundation (ASF) under one
 * or more contributor license agreements.  See the NOTICE file
 * distributed with this work for additional information
 * regarding copyright ownership.  The ASF licenses this file
 * to you under the Apache License, Version 2.0 (the
 * "License"); you may not use this file except in compliance
 * with the License.  You may obtain a copy of the License at
 *
 *     http://www.apache.org/licenses/LICENSE-2.0
 *
 * Unless required by applicable law or agreed to in writing,
 * software distributed under the License is distributed on an
 * "AS IS" BASIS, WITHOUT WARRANTIES OR CONDITIONS OF ANY
 * KIND, either express or implied.  See the License for the
 * specific language governing permissions and limitations
 * under the License.
 */
package org.apache.brooklyn.core.catalog.internal;

import static org.testng.Assert.assertEquals;
import static org.testng.Assert.assertFalse;
import static org.testng.Assert.assertTrue;

import org.testng.Assert;
import org.testng.annotations.AfterMethod;
import org.testng.annotations.BeforeMethod;
import org.testng.annotations.Test;
import org.apache.brooklyn.api.catalog.BrooklynCatalog;
import org.apache.brooklyn.api.catalog.CatalogItem;
import org.apache.brooklyn.core.catalog.CatalogPredicates;
import org.apache.brooklyn.core.catalog.internal.BasicBrooklynCatalog;
import org.apache.brooklyn.core.catalog.internal.CatalogItemBuilder;
import org.apache.brooklyn.core.catalog.internal.CatalogUtils;
import org.apache.brooklyn.core.entity.Entities;
import org.apache.brooklyn.core.mgmt.internal.LocalManagementContext;
import org.apache.brooklyn.core.test.entity.LocalManagementContextForTests;
import org.apache.brooklyn.core.typereg.RegisteredTypeNaming;

import com.google.common.base.Predicates;
import com.google.common.collect.Iterables;

public class CatalogVersioningTest {
    private LocalManagementContext managementContext;
    private BrooklynCatalog catalog;
    
    @BeforeMethod(alwaysRun = true)
    public void setUp() throws Exception {
        managementContext = LocalManagementContextForTests.newInstance();
        catalog = managementContext.getCatalog();
    }
    
    @AfterMethod(alwaysRun = true)
    public void tearDown() throws Exception {
        if (managementContext != null) Entities.destroyAll(managementContext);
    }

    /** @deprecated since 0.12.0; replaced with {@link RegisteredTypeNaming} */
    @Test
    @Deprecated
    public void testLegacyParsingVersion() {
        assertLegacyVersionParsesAs("foo:1", "foo", "1");
        assertLegacyVersionParsesAs("foo", null, null);
        assertLegacyVersionParsesAs("foo:1.1", "foo", "1.1");
        assertLegacyVersionParsesAs("foo:1_SNAPSHOT", "foo", "1_SNAPSHOT");
        assertLegacyVersionParsesAs("foo:10.9.8_SNAPSHOT", "foo", "10.9.8_SNAPSHOT");
        assertLegacyVersionParsesAs("foo:bar", null, null);
        assertLegacyVersionParsesAs("chef:cookbook", null, null);
        assertLegacyVersionParsesAs("http://foo:8080", null, null);
    }

<<<<<<< HEAD
=======
    @SuppressWarnings("deprecation")
>>>>>>> 5a7b64a7
    private static void assertLegacyVersionParsesAs(String versionedId, String id, String version) {
        if (version==null) {
            Assert.assertFalse(CatalogUtils.looksLikeVersionedId(versionedId));
        } else {
            Assert.assertTrue(CatalogUtils.looksLikeVersionedId(versionedId));
            Assert.assertEquals(CatalogUtils.getSymbolicNameFromVersionedId(versionedId), id);
            Assert.assertEquals(CatalogUtils.getVersionFromVersionedId(versionedId), version);
        }
    }

    @Test
    public void testAddVersioned() {
        String symbolicName = "sampleId";
        String version = "0.1.0";
        createCatalogItem(symbolicName, version);
        assertSingleCatalogItem(symbolicName, version);
    }

    @Test
    public void testAddSameVersionFails() {
        String symbolicName = "sampleId";
        String version = "0.1.0";
        createCatalogItem(symbolicName, version);
        createCatalogItem(symbolicName, version);
        //forced update assumed in the above call
        assertSingleCatalogItem(symbolicName, version);
    }
    
    @Test
    public void testGetLatest() {
        String symbolicName = "sampleId";
        String v1 = "0.1.0";
        String v2 = "0.2.0";
        createCatalogItem(symbolicName, v1);
        createCatalogItem(symbolicName, v2);
        CatalogItem<?, ?> item = catalog.getCatalogItem(symbolicName, BasicBrooklynCatalog.DEFAULT_VERSION);
        assertEquals(item.getSymbolicName(), symbolicName);
        assertEquals(item.getVersion(), v2);
    }
    
    @Test
    public void testGetLatestStable() {
        String symbolicName = "sampleId";
        String v1 = "0.1.0";
        String v2 = "0.2.0-SNAPSHOT";
        createCatalogItem(symbolicName, v1);
        createCatalogItem(symbolicName, v2);
        CatalogItem<?, ?> item = catalog.getCatalogItem(symbolicName, BasicBrooklynCatalog.DEFAULT_VERSION);
        assertEquals(item.getSymbolicName(), symbolicName);
        assertEquals(item.getVersion(), v1);
    }
    
    @Test
    public void testGetLatestSkipsDisabled() {
        String symbolicName = "sampleId";
        String v1 = "0.1.0";
        String v2 = "0.2.0";
        createCatalogItem(symbolicName, v1);
        createCatalogItem(symbolicName, v2);
        disableCatalogItem(symbolicName, v2);
        
        CatalogItem<?, ?> item = catalog.getCatalogItem(symbolicName, BasicBrooklynCatalog.DEFAULT_VERSION);
        assertEquals(item.getSymbolicName(), symbolicName);
        assertEquals(item.getVersion(), v1);
    }
    
    @Test
    public void testDelete() {
        String symbolicName = "sampleId";
        String version = "0.1.0";
        createCatalogItem(symbolicName, version);
        assertSingleCatalogItem(symbolicName, version);
        assertTrue(catalog.getCatalogItems(CatalogPredicates.symbolicName(Predicates.equalTo(symbolicName))).iterator().hasNext());
        catalog.deleteCatalogItem(symbolicName, version);
        assertFalse(catalog.getCatalogItems(CatalogPredicates.symbolicName(Predicates.equalTo(symbolicName))).iterator().hasNext());
    }

    @Test
    public void testList() {
        String symbolicName = "sampleId";
        String v1 = "0.1.0";
        String v2 = "0.2.0-SNAPSHOT";
        createCatalogItem(symbolicName, v1);
        createCatalogItem(symbolicName, v2);
        Iterable<CatalogItem<Object, Object>> items = catalog.getCatalogItems(CatalogPredicates.symbolicName(Predicates.equalTo(symbolicName)));
        assertEquals(Iterables.size(items), 2);
    }
    
    @SuppressWarnings("deprecation")
    private void createCatalogItem(String symbolicName, String version) {
        catalog.addItem(CatalogItemBuilder.newEntity(symbolicName, version).
                plan("services:\n- type: org.apache.brooklyn.entity.stock.BasicEntity")
                .build());
    }

    private void disableCatalogItem(String symbolicName, String version) {
        CatalogItem<?, ?> item = catalog.getCatalogItem(symbolicName, version);
        item.setDisabled(true);
        catalog.persist(item);
    }

    private void assertSingleCatalogItem(String symbolicName, String version) {
        Iterable<CatalogItem<Object, Object>> items = catalog.getCatalogItems(CatalogPredicates.symbolicName(Predicates.equalTo(symbolicName)));
        CatalogItem<Object, Object> item = Iterables.getOnlyElement(items);
        assertEquals(item.getSymbolicName(), symbolicName);
        assertEquals(item.getVersion(), version);
    }


}<|MERGE_RESOLUTION|>--- conflicted
+++ resolved
@@ -69,10 +69,7 @@
         assertLegacyVersionParsesAs("http://foo:8080", null, null);
     }
 
-<<<<<<< HEAD
-=======
     @SuppressWarnings("deprecation")
->>>>>>> 5a7b64a7
     private static void assertLegacyVersionParsesAs(String versionedId, String id, String version) {
         if (version==null) {
             Assert.assertFalse(CatalogUtils.looksLikeVersionedId(versionedId));
