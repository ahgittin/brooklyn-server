--- conflicted
+++ resolved
@@ -31,7 +31,6 @@
 import org.apache.brooklyn.feed.http.HttpFeed;
 import org.apache.brooklyn.feed.http.HttpPollConfig;
 import org.apache.brooklyn.feed.http.HttpValueFunctions;
-import org.apache.brooklyn.util.collections.MutableMap;
 import org.apache.brooklyn.util.core.config.ConfigBag;
 import org.slf4j.Logger;
 import org.slf4j.LoggerFactory;
@@ -59,14 +58,12 @@
     public static final ConfigKey<String> PASSWORD = ConfigKeys.newStringConfigKey("password", "Password for HTTP request, if required");
     public static final ConfigKey<Map<String, String>> HEADERS = new MapConfigKey<String>(String.class, "headers");
     
-    private final Map<String, Object> extraParams = MutableMap.of();
-
     public HttpRequestSensor(final ConfigBag params) {
         super(params);
         // TODO yoml serialization of this needs some attention; probably better to use a pure
         // config bag approach (as in this class) rather than an "extract-in-constructor" (as in parent)
         // so that there are no serialized fields, just serialized config
-        this.extraParams.putAll(params.getUnusedConfig());
+        rememberUnusedParams(params);
     }
 
     @Override
@@ -77,15 +74,10 @@
             LOG.debug("Adding HTTP JSON sensor {} to {}", name, entity);
         }
 
-<<<<<<< HEAD
-        final ConfigBag allConfig = ConfigBag.newInstance().putAll(extraParams);
-        final Supplier<URI> uri = new Supplier<URI>() {
-=======
-        final ConfigBag allConfig = ConfigBag.newInstanceCopying(this.params).putAll(params);
+        final ConfigBag allConfig = ConfigBag.newInstance().putAll(getRememberedParams());
         
         // TODO Keeping anonymous inner class for backwards compatibility with persisted state
         new Supplier<URI>() {
->>>>>>> 140631bc
             @Override
             public URI get() {
                 return URI.create(EntityInitializers.resolve(allConfig, SENSOR_URI));
