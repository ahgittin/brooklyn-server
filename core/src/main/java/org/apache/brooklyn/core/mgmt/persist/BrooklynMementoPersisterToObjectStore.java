/*
 * Licensed to the Apache Software Foundation (ASF) under one
 * or more contributor license agreements.  See the NOTICE file
 * distributed with this work for additional information
 * regarding copyright ownership.  The ASF licenses this file
 * to you under the Apache License, Version 2.0 (the
 * "License"); you may not use this file except in compliance
 * with the License.  You may obtain a copy of the License at
 *
 *     http://www.apache.org/licenses/LICENSE-2.0
 *
 * Unless required by applicable law or agreed to in writing,
 * software distributed under the License is distributed on an
 * "AS IS" BASIS, WITHOUT WARRANTIES OR CONDITIONS OF ANY
 * KIND, either express or implied.  See the License for the
 * specific language governing permissions and limitations
 * under the License.
 */
package org.apache.brooklyn.core.mgmt.persist;

import static com.google.common.base.Preconditions.checkNotNull;

import java.io.File;
import java.io.IOException;
import java.util.LinkedHashMap;
import java.util.List;
import java.util.Map;
import java.util.Set;
import java.util.concurrent.CopyOnWriteArrayList;
import java.util.concurrent.ExecutionException;
import java.util.concurrent.Executors;
import java.util.concurrent.ThreadFactory;
import java.util.concurrent.TimeUnit;
import java.util.concurrent.TimeoutException;
import java.util.concurrent.locks.ReadWriteLock;
import java.util.concurrent.locks.ReentrantReadWriteLock;

import javax.annotation.Nullable;
import javax.xml.xpath.XPathConstants;

import org.apache.brooklyn.api.mgmt.ManagementContext;
import org.apache.brooklyn.api.mgmt.rebind.PersistenceExceptionHandler;
import org.apache.brooklyn.api.mgmt.rebind.RebindExceptionHandler;
import org.apache.brooklyn.api.mgmt.rebind.mementos.BrooklynMemento;
import org.apache.brooklyn.api.mgmt.rebind.mementos.BrooklynMementoManifest;
import org.apache.brooklyn.api.mgmt.rebind.mementos.BrooklynMementoPersister;
import org.apache.brooklyn.api.mgmt.rebind.mementos.BrooklynMementoRawData;
import org.apache.brooklyn.api.mgmt.rebind.mementos.CatalogItemMemento;
import org.apache.brooklyn.api.mgmt.rebind.mementos.ManagedBundleMemento;
import org.apache.brooklyn.api.mgmt.rebind.mementos.Memento;
import org.apache.brooklyn.api.objs.BrooklynObject;
import org.apache.brooklyn.api.objs.BrooklynObjectType;
import org.apache.brooklyn.api.typereg.ManagedBundle;
import org.apache.brooklyn.api.typereg.RegisteredType;
import org.apache.brooklyn.config.ConfigKey;
import org.apache.brooklyn.config.StringConfigMap;
import org.apache.brooklyn.core.catalog.internal.CatalogUtils;
import org.apache.brooklyn.core.config.ConfigKeys;
import org.apache.brooklyn.core.mgmt.classloading.BrooklynClassLoadingContextSequential;
import org.apache.brooklyn.core.mgmt.classloading.ClassLoaderFromBrooklynClassLoadingContext;
import org.apache.brooklyn.core.mgmt.internal.ManagementContextInternal;
import org.apache.brooklyn.core.mgmt.persist.PersistenceObjectStore.StoreObjectAccessor;
import org.apache.brooklyn.core.mgmt.persist.PersistenceObjectStore.StoreObjectAccessorWithLock;
import org.apache.brooklyn.core.mgmt.rebind.PeriodicDeltaChangeListener;
import org.apache.brooklyn.core.mgmt.rebind.dto.BrooklynMementoImpl;
import org.apache.brooklyn.core.mgmt.rebind.dto.BrooklynMementoManifestImpl;
<<<<<<< HEAD
import org.apache.brooklyn.core.typereg.BasicManagedBundle;
=======
import org.apache.brooklyn.util.collections.MutableList;
>>>>>>> b08c4829
import org.apache.brooklyn.util.collections.MutableMap;
import org.apache.brooklyn.util.collections.MutableSet;
import org.apache.brooklyn.util.core.xstream.XmlUtil;
import org.apache.brooklyn.util.exceptions.CompoundRuntimeException;
import org.apache.brooklyn.util.exceptions.Exceptions;
import org.apache.brooklyn.util.text.Strings;
import org.apache.brooklyn.util.time.Duration;
import org.apache.brooklyn.util.time.Time;
import org.slf4j.Logger;
import org.slf4j.LoggerFactory;

import com.google.common.annotations.Beta;
import com.google.common.base.Objects;
import com.google.common.base.Stopwatch;
import com.google.common.collect.ImmutableSet;
import com.google.common.collect.Lists;
import com.google.common.io.ByteSource;
import com.google.common.util.concurrent.Futures;
import com.google.common.util.concurrent.ListenableFuture;
import com.google.common.util.concurrent.ListeningExecutorService;
import com.google.common.util.concurrent.MoreExecutors;
import org.w3c.dom.NodeList;

/** Implementation of the {@link BrooklynMementoPersister} backed by a pluggable
 * {@link PersistenceObjectStore} such as a file system or a jclouds object store */
public class BrooklynMementoPersisterToObjectStore implements BrooklynMementoPersister {

    // TODO Crazy amount of duplication between handling entity, location, policy, enricher + feed;
    // Need to remove that duplication.

    // TODO Should stop() take a timeout, and shutdown the executor gracefully?
    
    private static final Logger LOG = LoggerFactory.getLogger(BrooklynMementoPersisterToObjectStore.class);
    public static final String PLANE_ID_FILE_NAME = "planeId";


    public static final ConfigKey<Integer> PERSISTER_MAX_THREAD_POOL_SIZE = ConfigKeys.newIntegerConfigKey(
            "persister.threadpool.maxSize",
            "Maximum number of concurrent operations for persistence (reads/writes/deletes of *different* objects)", 
            10);

    public static final ConfigKey<Integer> PERSISTER_MAX_SERIALIZATION_ATTEMPTS = ConfigKeys.newIntegerConfigKey(
            "persister.maxSerializationAttempts",
            "Maximum number of attempts to serialize a memento (e.g. if first attempts fail because of concurrent modifications of an entity)", 
            5);

    private final PersistenceObjectStore objectStore;
    private final MementoSerializer<Object> serializerWithStandardClassLoader;

    private final Map<String, StoreObjectAccessorWithLock> writers = new LinkedHashMap<String, PersistenceObjectStore.StoreObjectAccessorWithLock>();

    private final ListeningExecutorService executor;

    private volatile boolean writesAllowed = false;
    private volatile boolean writesShuttingDown = false;
    private StringConfigMap brooklynProperties;
    private ManagementContext mgmt = null;
    
    private List<Delta> queuedDeltas = new CopyOnWriteArrayList<BrooklynMementoPersister.Delta>();
    
    /**
     * Lock used on writes (checkpoint + delta) so that {@link #waitForWritesCompleted(Duration)} can block
     * for any concurrent call to complete.
     */
    private final ReadWriteLock lock = new ReentrantReadWriteLock(true);

    public BrooklynMementoPersisterToObjectStore(PersistenceObjectStore objectStore, ManagementContext mgmt) {
        this(objectStore, mgmt, mgmt.getCatalogClassLoader());
    }
    
    public BrooklynMementoPersisterToObjectStore(PersistenceObjectStore objectStore, ManagementContext mgmt, ClassLoader classLoader) {
        this(objectStore, ((ManagementContextInternal)mgmt).getBrooklynProperties(), classLoader);
        this.mgmt = mgmt;
    }
    
    /** @deprecated since 0.12.0 use constructor taking management context */
    @Deprecated
    public BrooklynMementoPersisterToObjectStore(PersistenceObjectStore objectStore, StringConfigMap brooklynProperties, ClassLoader classLoader) {
        this.objectStore = checkNotNull(objectStore, "objectStore");
        this.brooklynProperties = brooklynProperties;
        
        int maxSerializationAttempts = brooklynProperties.getConfig(PERSISTER_MAX_SERIALIZATION_ATTEMPTS);
        MementoSerializer<Object> rawSerializer = new XmlMementoSerializer<Object>(classLoader);
        this.serializerWithStandardClassLoader = new RetryingMementoSerializer<Object>(rawSerializer, maxSerializationAttempts);

        int maxThreadPoolSize = brooklynProperties.getConfig(PERSISTER_MAX_THREAD_POOL_SIZE);

        objectStore.createSubPath("entities");
        objectStore.createSubPath("locations");
        objectStore.createSubPath("policies");
        objectStore.createSubPath("enrichers");
        objectStore.createSubPath("feeds");
        objectStore.createSubPath("catalog");

        // FIXME does it belong here or to ManagementPlaneSyncRecordPersisterToObjectStore ?
        objectStore.createSubPath("plane");
        
        executor = MoreExecutors.listeningDecorator(Executors.newFixedThreadPool(maxThreadPoolSize, new ThreadFactory() {
            @Override public Thread newThread(Runnable r) {
                // Note: Thread name referenced in logback-includes' ThreadNameDiscriminator
                return new Thread(r, "brooklyn-persister");
            }}));
    }

    public MementoSerializer<Object> getMementoSerializer() {
        return getSerializerWithStandardClassLoader();
    }
    
    protected MementoSerializer<Object> getSerializerWithStandardClassLoader() {
        return serializerWithStandardClassLoader;
    }
    
    protected MementoSerializer<Object> getSerializerWithCustomClassLoader(LookupContext lookupContext, BrooklynObjectType type, String objectId) {
        ClassLoader cl = getCustomClassLoaderForBrooklynObject(lookupContext, type, objectId);
        if (cl==null) return serializerWithStandardClassLoader;
        return getSerializerWithCustomClassLoader(lookupContext, cl);
    }
    
    protected MementoSerializer<Object> getSerializerWithCustomClassLoader(LookupContext lookupContext, ClassLoader classLoader) {
        int maxSerializationAttempts = brooklynProperties.getConfig(PERSISTER_MAX_SERIALIZATION_ATTEMPTS);
        MementoSerializer<Object> rawSerializer = new XmlMementoSerializer<Object>(classLoader);
        MementoSerializer<Object> result = new RetryingMementoSerializer<Object>(rawSerializer, maxSerializationAttempts);
        result.setLookupContext(lookupContext);
        return result;
    }
    
    @Nullable protected ClassLoader getCustomClassLoaderForBrooklynObject(LookupContext lookupContext,
                                                                          BrooklynObjectType type, String objectId) {
        BrooklynObject item = lookupContext.peek(type, objectId);
        String catalogItemId = (item == null) ? null : item.getCatalogItemId();
        // TODO enrichers etc aren't yet known -- would need to backtrack to the entity to get them from bundles
        if (catalogItemId == null) {
            return null;
        }
        // See RebindIteration.BrooklynObjectInstantiator.load(), for handling where catalog item is missing;
        // similar logic here.
        final ManagementContext managementContext = lookupContext.lookupManagementContext();
        RegisteredType catalogItem = managementContext.getTypeRegistry().get(catalogItemId);
        if (catalogItem == null) {
            // TODO do we need to only log once, rather than risk log.warn too often? I think this only happens on rebind, so ok.
            LOG.warn("Unable to load catalog item "+catalogItemId
                +" for custom class loader of " + type + " " + objectId + "; will use default class loader");
            return null;
        } else {
            final BrooklynClassLoadingContextSequential ctx = new BrooklynClassLoadingContextSequential(managementContext);
            ctx.add(CatalogUtils.newClassLoadingContextForCatalogItems(managementContext,
                    item.getCatalogItemId(), item.getCatalogItemIdSearchPath()));
            return ClassLoaderFromBrooklynClassLoadingContext.of(ctx);
        }
    }
    
    @Override public void enableWriteAccess() {
        writesAllowed = true;
    }
    
    @Override
    public void disableWriteAccess(boolean graceful) {
        writesShuttingDown = true;
        try {
            writesAllowed = false;
            // a very long timeout to ensure we don't lose state. 
            // If persisting thousands of entities over slow network to Object Store, could take minutes.
            waitForWritesCompleted(Duration.ONE_HOUR);
            
        } catch (Exception e) {
            throw Exceptions.propagate(e);
        } finally {
            writesShuttingDown = false;
        }
    }
    
    @Override 
    public void stop(boolean graceful) {
        disableWriteAccess(graceful);
        
        if (executor != null) {
            if (graceful) {
                executor.shutdown();
                try {
                    // should be quick because we've just turned off writes, waiting for their completion
                    executor.awaitTermination(1, TimeUnit.MINUTES);
                } catch (InterruptedException e) {
                    throw Exceptions.propagate(e);
                }
            } else {
                executor.shutdownNow();
            }
        }
    }

    public PersistenceObjectStore getObjectStore() {
        return objectStore;
    }

    protected StoreObjectAccessorWithLock getWriter(String path) {
        String id = path.substring(path.lastIndexOf('/')+1);
        synchronized (writers) {
            StoreObjectAccessorWithLock writer = writers.get(id);
            if (writer == null) {
                writer = new StoreObjectAccessorLocking( objectStore.newAccessor(path) );
                writers.put(id, writer);
            }
            return writer;
        }
    }

    private Map<String,String> makeIdSubPathMap(Iterable<String> subPathLists) {
        Map<String,String> result = MutableMap.of();
        for (String subpath: subPathLists) {
            String id = subpath;
            id = id.substring(id.lastIndexOf('/')+1);
            id = id.substring(id.lastIndexOf('\\')+1);
            // assumes id is the filename; should work even if not, as id is later read from xpath
            // but you'll get warnings (and possibility of loss if there is a collision)
            result.put(id, subpath);
        }
        return result;
    }
    
    protected BrooklynMementoRawData listMementoSubPathsAsData(final RebindExceptionHandler exceptionHandler) {
        final BrooklynMementoRawData.Builder subPathDataBuilder = BrooklynMementoRawData.builder();

        Stopwatch stopwatch = Stopwatch.createStarted();
        try {
            for (BrooklynObjectType type: BrooklynPersistenceUtils.STANDARD_BROOKLYN_OBJECT_TYPE_PERSISTENCE_ORDER) {
                subPathDataBuilder.putAll(type, makeIdSubPathMap(objectStore.listContentsWithSubPath(type.getSubPathName())));
            }
            
        } catch (Exception e) {
            Exceptions.propagateIfFatal(e);
            exceptionHandler.onLoadMementoFailed(BrooklynObjectType.UNKNOWN, "Failed to list files", e);
            throw new IllegalStateException("Failed to list memento files in "+objectStore, e);
        }

        BrooklynMementoRawData subPathData = subPathDataBuilder.build();
        LOG.debug("Loaded rebind lists; took {}: {} entities, {} locations, {} policies, {} enrichers, {} feeds, {} catalog items; from {}", new Object[]{
            Time.makeTimeStringRounded(stopwatch),
            subPathData.getEntities().size(), subPathData.getLocations().size(), subPathData.getPolicies().size(), subPathData.getEnrichers().size(), 
            subPathData.getFeeds().size(), subPathData.getCatalogItems().size(),
            objectStore.getSummaryName() });
        
        return subPathData;
    }
    
    @Override
    public BrooklynMementoRawData loadMementoRawData(final RebindExceptionHandler exceptionHandler) {
        BrooklynMementoRawData subPathData = listMementoSubPathsAsData(exceptionHandler);
        
        final BrooklynMementoRawData.Builder builder = BrooklynMementoRawData.builder();
        
        Visitor loaderVisitor = new Visitor() {
            @Override
            public void visit(BrooklynObjectType type, String id, String contentsSubpath) throws Exception {
                if (type == BrooklynObjectType.MANAGED_BUNDLE && id.endsWith(".jar")) {
                    // don't visit jar files directly; someone else will read them
                    return;
                }
                
                String contents = null;
                try {
                    contents = read(contentsSubpath);
                } catch (Exception e) {
                    Exceptions.propagateIfFatal(e);
                    exceptionHandler.onLoadMementoFailed(type, "memento "+id+" read error", e);
                }
                
                String xmlId = (String) XmlUtil.xpathHandlingIllegalChars(contents, "/"+type.toCamelCase()+"/id");
                String safeXmlId = Strings.makeValidFilename(xmlId);
                if (!Objects.equal(id, safeXmlId))
                    LOG.warn("ID mismatch on "+type.toCamelCase()+", "+id+" from path, "+safeXmlId+" from xml");
                
                if (type == BrooklynObjectType.MANAGED_BUNDLE) {
                    // TODO write to temp file, destroy when loaded
                    byte[] jarData = readBytes(contentsSubpath+".jar");
                    builder.bundleJar(id, ByteSource.wrap(jarData));
                }
                builder.put(type, xmlId, contents);
            }
        };

        Stopwatch stopwatch = Stopwatch.createStarted();

        builder.planeId(Strings.emptyToNull(read(PLANE_ID_FILE_NAME)));
        visitMemento("loading raw", subPathData, loaderVisitor, exceptionHandler);
        
        BrooklynMementoRawData result = builder.build();

        if (LOG.isDebugEnabled()) {
            LOG.debug("Loaded rebind raw data; took {}; {} entities, {} locations, {} policies, {} enrichers, {} feeds, {} catalog items, from {}", new Object[]{
                     Time.makeTimeStringRounded(stopwatch.elapsed(TimeUnit.MILLISECONDS)), result.getEntities().size(), 
                     result.getLocations().size(), result.getPolicies().size(), result.getEnrichers().size(),
                     result.getFeeds().size(), result.getCatalogItems().size(),
                     objectStore.getSummaryName() });
        }

        return result;
    }

    private static class XPathHelper {
        private String contents;
        private String prefix;

        public XPathHelper(String contents, String prefix) {
            this.contents = contents;
            this.prefix = prefix;
        }

        private String get(String innerPath) {
            return (String) XmlUtil.xpathHandlingIllegalChars(contents, prefix+innerPath);
        }
        private List<String> getStringList(String innerPath) {
            List<String> result = MutableList.of();
            final NodeList nodeList =
                (NodeList) XmlUtil.xpathHandlingIllegalChars(contents, prefix + innerPath + "//string", XPathConstants.NODESET);
            for(int c = 0 ; c < nodeList.getLength() ; c++) {
                result.add(nodeList.item(c).getFirstChild().getNodeValue());
            }
            return result;
        }
    }


    @Override
<<<<<<< HEAD
    public BrooklynMementoManifest loadMementoManifest(BrooklynMementoRawData mementoDataR, final RebindExceptionHandler exceptionHandler) throws IOException {
        final BrooklynMementoRawData mementoData = mementoDataR==null ? loadMementoRawData(exceptionHandler) : mementoDataR;
=======
    public BrooklynMementoManifest loadMementoManifest(BrooklynMementoRawData mementoData,
                                                       final RebindExceptionHandler exceptionHandler) throws IOException {
        if (mementoData==null)
            mementoData = loadMementoRawData(exceptionHandler);
        
>>>>>>> b08c4829
        final BrooklynMementoManifestImpl.Builder builder = BrooklynMementoManifestImpl.builder();

        builder.planeId(mementoData.getPlaneId());

        Visitor visitor = new Visitor() {
            @Override
            public void visit(BrooklynObjectType type, String objectId, final String contents) throws Exception {
                XPathHelper x = new XPathHelper(contents, "/"+type.toCamelCase()+"/");
                switch (type) {
                    case ENTITY:
                        builder.entity(x.get("id"), x.get("type"), Strings.emptyToNull(x.get("parent")),
                            Strings.emptyToNull(x.get("catalogItemId")),
                            x.getStringList("searchPath"));
                        break;
                    case LOCATION:
                    case POLICY:
                    case ENRICHER:
                    case FEED:
                        builder.putType(type, x.get("id"), x.get("type"));
                        break;
                    case CATALOG_ITEM:
                        try {
                            CatalogItemMemento memento = (CatalogItemMemento) getSerializerWithStandardClassLoader().fromString(contents);
                            if (memento == null) {
                                LOG.warn("No "+type.toCamelCase()+"-memento deserialized from " + objectId + "; ignoring and continuing");
                            } else {
                                builder.catalogItem(memento);
                            }
                        } catch (Exception e) {
                            exceptionHandler.onLoadMementoFailed(type, "memento "+objectId+" early catalog deserialization error", e);
                        }
                        break;
                    case MANAGED_BUNDLE:
                        try {
                            ManagedBundleMemento memento = (ManagedBundleMemento) getSerializerWithStandardClassLoader().fromString(contents);
                            builder.bundle( memento );
                            memento.setJarContent(mementoData.getBundleJars().get(objectId));
                        } catch (Exception e) {
                            exceptionHandler.onLoadMementoFailed(type, "memento "+objectId+" early catalog deserialization error", e);
                        }
                        break;
                        
                    default:
                        throw new IllegalStateException("Unexpected brooklyn type: "+type);
                }
            }
        };

        Stopwatch stopwatch = Stopwatch.createStarted();

        visitMemento("manifests", mementoData, visitor, exceptionHandler);
        
        BrooklynMementoManifest result = builder.build();

        if (LOG.isDebugEnabled()) {
            LOG.debug("Loaded rebind manifests; took {}: {} entities, {} locations, {} policies, {} enrichers, {} feeds, {} catalog items; from {}", new Object[]{
                     Time.makeTimeStringRounded(stopwatch), 
                     result.getEntityIdToManifest().size(), result.getLocationIdToType().size(), 
                     result.getPolicyIdToType().size(), result.getEnricherIdToType().size(), result.getFeedIdToType().size(), 
                     result.getCatalogItemMementos().size(),
                     objectStore.getSummaryName() });
        }

        return result;
    }
    
    @Override
    public BrooklynMemento loadMemento(BrooklynMementoRawData mementoData, final LookupContext lookupContext, final RebindExceptionHandler exceptionHandler) throws IOException {
        if (mementoData==null)
            mementoData = loadMementoRawData(exceptionHandler);

        Stopwatch stopwatch = Stopwatch.createStarted();

        final BrooklynMementoImpl.Builder builder = BrooklynMementoImpl.builder();

        builder.planeId(mementoData.getPlaneId());

        Visitor visitor = new Visitor() {
            @Override
            public void visit(BrooklynObjectType type, String objectId, String contents) throws Exception {
                try {
                    Memento memento = (Memento) getSerializerWithCustomClassLoader(lookupContext, type, objectId).fromString(contents);
                    if (memento == null) {
                        LOG.warn("No "+type.toCamelCase()+"-memento deserialized from " + objectId + "; ignoring and continuing");
                    } else {
                        builder.memento(memento);
                    }
                } catch (Exception e) {
                    exceptionHandler.onLoadMementoFailed(type, "memento "+objectId+" deserialization error", e);
                }
            }

        };

        // TODO not convinced this is single threaded on reads; maybe should get a new one each time?
        getSerializerWithStandardClassLoader().setLookupContext(lookupContext);
        try {
            visitMemento("deserialization", mementoData, visitor, exceptionHandler);
        } finally {
            getSerializerWithStandardClassLoader().unsetLookupContext();
        }

        BrooklynMemento result = builder.build();
        
        if (LOG.isDebugEnabled()) {
            LOG.debug("Loaded rebind mementos; took {}: {} entities, {} locations, {} policies, {} enrichers, {} feeds, {} catalog items, from {}", new Object[]{
                      Time.makeTimeStringRounded(stopwatch.elapsed(TimeUnit.MILLISECONDS)), result.getEntityIds().size(), 
                      result.getLocationIds().size(), result.getPolicyIds().size(), result.getEnricherIds().size(), 
                      result.getFeedIds().size(), result.getCatalogItemIds().size(),
                      objectStore.getSummaryName() });
        }
        
        return result;
    }
    
    protected interface Visitor {
        public void visit(BrooklynObjectType type, String id, String contents) throws Exception;
    }
    
    protected void visitMemento(final String phase, final BrooklynMementoRawData rawData, final Visitor visitor, final RebindExceptionHandler exceptionHandler) {
        List<ListenableFuture<?>> futures = Lists.newArrayList();
        
        class VisitorWrapper implements Runnable {
            private final BrooklynObjectType type;
            private final Map.Entry<String,String> objectIdAndData;
            public VisitorWrapper(BrooklynObjectType type, Map.Entry<String,String> objectIdAndData) {
                this.type = type;
                this.objectIdAndData = objectIdAndData;
            }
            @Override
            public void run() {
                try {
                    visitor.visit(type, objectIdAndData.getKey(), objectIdAndData.getValue());
                } catch (Exception e) {
                    Exceptions.propagateIfFatal(e);
                    exceptionHandler.onLoadMementoFailed(type, "memento "+objectIdAndData.getKey()+" "+phase+" error", e);
                }
            }
        }
        
        for (BrooklynObjectType type: BrooklynPersistenceUtils.STANDARD_BROOKLYN_OBJECT_TYPE_PERSISTENCE_ORDER) {
            for (final Map.Entry<String,String> entry : rawData.getObjectsOfType(type).entrySet()) {
                futures.add(executor.submit(new VisitorWrapper(type, entry)));
            }
        }

        try {
            // Wait for all, failing fast if any exceptions.
            Futures.allAsList(futures).get();
        } catch (Exception e) {
            Exceptions.propagateIfFatal(e);
            
            List<Exception> exceptions = Lists.newArrayList();
            
            for (ListenableFuture<?> future : futures) {
                if (future.isDone()) {
                    try {
                        future.get();
                    } catch (InterruptedException e2) {
                        throw Exceptions.propagate(e2);
                    } catch (ExecutionException e2) {
                        LOG.warn("Problem loading memento ("+phase+"): "+e2, e2);
                        exceptions.add(e2);
                    }
                    future.cancel(true);
                }
            }
            if (exceptions.isEmpty()) {
                throw Exceptions.propagate(e);
            } else {
                // Normally there should be at lesat one failure; otherwise all.get() would not have failed.
                throw new CompoundRuntimeException("Problem loading mementos ("+phase+")", exceptions);
            }
        }
    }

    protected void checkWritesAllowed() {
        if (!writesAllowed && !writesShuttingDown) {
            throw new IllegalStateException("Writes not allowed in "+this);
        }
    }
    
    /** See {@link BrooklynPersistenceUtils} for conveniences for using this method. */
    @Override
    @Beta
    public void checkpoint(BrooklynMementoRawData newMemento, PersistenceExceptionHandler exceptionHandler) {
        checkWritesAllowed();
        try {
            lock.writeLock().lockInterruptibly();
        } catch (InterruptedException e) {
            throw Exceptions.propagate(e);
        }
        
        try {
            objectStore.prepareForMasterUse();
            
            Stopwatch stopwatch = Stopwatch.createStarted();
            List<ListenableFuture<?>> futures = Lists.newArrayList();
            
            futures.add(asyncUpdatePlaneId(newMemento.getPlaneId(), exceptionHandler));
            for (BrooklynObjectType type: BrooklynPersistenceUtils.STANDARD_BROOKLYN_OBJECT_TYPE_PERSISTENCE_ORDER) {
                for (Map.Entry<String, String> entry : newMemento.getObjectsOfType(type).entrySet()) {
                    addPersistContentIfManagedBundle(type, entry.getKey(), futures, exceptionHandler);
                    futures.add(asyncPersist(type.getSubPathName(), type, entry.getKey(), entry.getValue(), exceptionHandler));
                }
            }
            
            try {
                // Wait for all the tasks to complete or fail, rather than aborting on the first failure.
                // But then propagate failure if any fail. (hence the two calls).
                Futures.successfulAsList(futures).get();
                Futures.allAsList(futures).get();
            } catch (Exception e) {
                throw Exceptions.propagate(e);
            }
            if (LOG.isDebugEnabled()) LOG.debug("Checkpointed entire memento in {}", Time.makeTimeStringRounded(stopwatch));
        } finally {
            lock.writeLock().unlock();
        }
    }

    @Override
    public void delta(Delta delta, PersistenceExceptionHandler exceptionHandler) {
        checkWritesAllowed();

        while (!queuedDeltas.isEmpty()) {
            Delta extraDelta = queuedDeltas.remove(0);
            doDelta(extraDelta, exceptionHandler, true);
        }

        doDelta(delta, exceptionHandler, false);
    }
    
    protected void doDelta(Delta delta, PersistenceExceptionHandler exceptionHandler, boolean previouslyQueued) {
        Stopwatch stopwatch = deltaImpl(delta, exceptionHandler);
        
        if (LOG.isDebugEnabled()) LOG.debug("Checkpointed "+(previouslyQueued ? "previously queued " : "")+"delta of memento in {}: "
                + "updated {} entities, {} locations, {} policies, {} enrichers, {} catalog items; "
                + "removed {} entities, {} locations, {} policies, {} enrichers, {} catalog items",
                    new Object[] {Time.makeTimeStringRounded(stopwatch),
                        delta.entities().size(), delta.locations().size(), delta.policies().size(), delta.enrichers().size(), delta.catalogItems().size(),
                        delta.removedEntityIds().size(), delta.removedLocationIds().size(), delta.removedPolicyIds().size(), delta.removedEnricherIds().size(), delta.removedCatalogItemIds().size()});
    }
    
    @Override
    public void queueDelta(Delta delta) {
        queuedDeltas.add(delta);
    }
    
    /**
     * Concurrent calls will queue-up (the lock is "fair", which means an "approximately arrival-order policy").
     * Current usage is with the {@link PeriodicDeltaChangeListener} so we expect only one call at a time.
     * 
     * TODO Longer term, if we care more about concurrent calls we could merge the queued deltas so that we
     * don't do unnecessary repeated writes of an entity.
     */
    private Stopwatch deltaImpl(Delta delta, PersistenceExceptionHandler exceptionHandler) {
        try {
            lock.writeLock().lockInterruptibly();
        } catch (InterruptedException e) {
            throw Exceptions.propagate(e);
        }
        try {
            objectStore.prepareForMasterUse();
            
            Stopwatch stopwatch = Stopwatch.createStarted();
            List<ListenableFuture<?>> futures = Lists.newArrayList();
            
            Set<String> deletedIds = MutableSet.of();
            for (BrooklynObjectType type: BrooklynPersistenceUtils.STANDARD_BROOKLYN_OBJECT_TYPE_PERSISTENCE_ORDER) {
                deletedIds.addAll(delta.getRemovedIdsOfType(type));
            }
            
            if (delta.planeId() != null) {
                futures.add(asyncUpdatePlaneId(delta.planeId(), exceptionHandler));
            }
            for (BrooklynObjectType type: BrooklynPersistenceUtils.STANDARD_BROOKLYN_OBJECT_TYPE_PERSISTENCE_ORDER) {
                for (Memento item : delta.getObjectsOfType(type)) {
                    if (!deletedIds.contains(item.getId())) {
                        addPersistContentIfManagedBundle(type, item.getId(), futures, exceptionHandler);
                        futures.add(asyncPersist(type.getSubPathName(), item, exceptionHandler));
                    }
                }
            }
            for (BrooklynObjectType type: BrooklynPersistenceUtils.STANDARD_BROOKLYN_OBJECT_TYPE_PERSISTENCE_ORDER) {
                for (String id : delta.getRemovedIdsOfType(type)) {
                    futures.add(asyncDelete(type.getSubPathName(), id, exceptionHandler));
                    if (type==BrooklynObjectType.MANAGED_BUNDLE) {
                        futures.add(asyncDelete(type.getSubPathName(), id+".jar", exceptionHandler));
                    }
                }
            }
            
            try {
                // Wait for all the tasks to complete or fail, rather than aborting on the first failure.
                // But then propagate failure if any fail. (hence the two calls).
                Futures.successfulAsList(futures).get();
                Futures.allAsList(futures).get();
            } catch (Exception e) {
                throw Exceptions.propagate(e);
            }
            
            return stopwatch;
        } finally {
            lock.writeLock().unlock();
        }
    }

    private void addPersistContentIfManagedBundle(final BrooklynObjectType type, final String id, List<ListenableFuture<?>> futures, final PersistenceExceptionHandler exceptionHandler) {
        if (type==BrooklynObjectType.MANAGED_BUNDLE) {
            if (mgmt==null) {
                throw new IllegalStateException("Cannot persist bundles without a mangaement context");
            }
            final ManagedBundle mb = ((ManagementContextInternal)mgmt).getOsgiManager().get().getManagedBundles().get(id);
            if (mb==null) {
                LOG.warn("Cannot find managed bundle for added bundle "+id+"; ignoring");
                return;
            }
            
            if (mb instanceof BasicManagedBundle) {
                final File f = ((BasicManagedBundle)mb).getTempLocalFileWhenJustUploaded();
                // use the above transient field to know when to upload
                if (f!=null) {
                    futures.add( executor.submit(new Runnable() {
                        @Override
                        public void run() {
                            persist(type.getSubPathName(), type, id+".jar", com.google.common.io.Files.asByteSource(f), exceptionHandler);
                            ((BasicManagedBundle)mb).setTempLocalFileWhenJustUploaded(null);
                            f.delete();
                        } }) );
                }
            }
        }
    }

    @Override
    public void waitForWritesCompleted(Duration timeout) throws InterruptedException, TimeoutException {
        boolean locked = lock.readLock().tryLock(timeout.toMillisecondsRoundingUp(), TimeUnit.MILLISECONDS);
        if (locked) {
            ImmutableSet<StoreObjectAccessorWithLock> wc;
            synchronized (writers) {
                wc = ImmutableSet.copyOf(writers.values());
            }
            lock.readLock().unlock();
            
            // Belt-and-braces: the lock above should be enough to ensure no outstanding writes, because
            // each writer is now synchronous.
            for (StoreObjectAccessorWithLock writer : wc) {
                writer.waitForCurrentWrites(timeout);
            }
        } else {
            throw new TimeoutException("Timeout waiting for writes to "+objectStore);
        }
    }

    private String read(String subPath) {
        StoreObjectAccessor objectAccessor = objectStore.newAccessor(subPath);
        return objectAccessor.get();
    }

    private byte[] readBytes(String subPath) {
        StoreObjectAccessor objectAccessor = objectStore.newAccessor(subPath);
        return objectAccessor.getBytes();
    }

    private void persist(String subPath, Memento memento, PersistenceExceptionHandler exceptionHandler) {
        try {
            getWriter(getPath(subPath, memento.getId())).put(getSerializerWithStandardClassLoader().toString(memento));
        } catch (Exception e) {
            exceptionHandler.onPersistMementoFailed(memento, e);
        }
    }
    
    private void persist(String subPath, BrooklynObjectType type, String id, String content, PersistenceExceptionHandler exceptionHandler) {
        try {
            if (content==null) {
                LOG.warn("Null content for "+type+" "+id);
            }
            getWriter(getPath(subPath, id)).put(content);
        } catch (Exception e) {
            exceptionHandler.onPersistRawMementoFailed(type, id, e);
        }
    }
    
    private void persist(String subPath, BrooklynObjectType type, String id, ByteSource content, PersistenceExceptionHandler exceptionHandler) {
        try {
            getWriter(getPath(subPath, id)).put(content);
        } catch (Exception e) {
            exceptionHandler.onPersistRawMementoFailed(type, id, e);
        }
    }
    
    private void delete(String subPath, String id, PersistenceExceptionHandler exceptionHandler) {
        try {
            StoreObjectAccessorWithLock w = getWriter(getPath(subPath, id));
            w.delete();
            synchronized (writers) {
                writers.remove(id);
            }
        } catch (Exception e) {
            exceptionHandler.onDeleteMementoFailed(id, e);
        }
    }

    private void updatePlaneId(String planeId, PersistenceExceptionHandler exceptionHandler) {
        try {
            if (planeId==null) {
                LOG.warn("Null content for planeId");
            }

            String persistedPlaneId = read(PLANE_ID_FILE_NAME);
            if (persistedPlaneId == null) {
                getWriter(PLANE_ID_FILE_NAME).put(planeId);
            } else if(!persistedPlaneId.equals(planeId)) {
                throw new IllegalStateException("Persisted planeId found (" + persistedPlaneId + ") but instance planeId is different (" + planeId + ")");
            }
        } catch (Exception e) {
            exceptionHandler.onUpdatePlaneIdFailed(planeId, e);
        }
    }

    private ListenableFuture<?> asyncPersist(final String subPath, final Memento memento, final PersistenceExceptionHandler exceptionHandler) {
        return executor.submit(new Runnable() {
            @Override
            public void run() {
                persist(subPath, memento, exceptionHandler);
            }});
    }

    private ListenableFuture<?> asyncPersist(final String subPath, final BrooklynObjectType type, final String id, final String content, final PersistenceExceptionHandler exceptionHandler) {
        return executor.submit(new Runnable() {
            @Override
            public void run() {
                persist(subPath, type, id, content, exceptionHandler);
            }});
    }

    private ListenableFuture<?> asyncDelete(final String subPath, final String id, final PersistenceExceptionHandler exceptionHandler) {
        return executor.submit(new Runnable() {
            @Override
            public void run() {
                delete(subPath, id, exceptionHandler);
            }});
    }
    
    private ListenableFuture<?> asyncUpdatePlaneId(final String planeId, final PersistenceExceptionHandler exceptionHandler) {
        return executor.submit(new Runnable() {
            @Override
            public void run() {
                updatePlaneId(planeId, exceptionHandler);
            }});
    }

    private String getPath(String subPath, String id) {
        return subPath+"/"+Strings.makeValidFilename(id);
    }

    @Override
    public String getBackingStoreDescription() {
        return getObjectStore().getSummaryName();
    }
}<|MERGE_RESOLUTION|>--- conflicted
+++ resolved
@@ -64,11 +64,8 @@
 import org.apache.brooklyn.core.mgmt.rebind.PeriodicDeltaChangeListener;
 import org.apache.brooklyn.core.mgmt.rebind.dto.BrooklynMementoImpl;
 import org.apache.brooklyn.core.mgmt.rebind.dto.BrooklynMementoManifestImpl;
-<<<<<<< HEAD
 import org.apache.brooklyn.core.typereg.BasicManagedBundle;
-=======
 import org.apache.brooklyn.util.collections.MutableList;
->>>>>>> b08c4829
 import org.apache.brooklyn.util.collections.MutableMap;
 import org.apache.brooklyn.util.collections.MutableSet;
 import org.apache.brooklyn.util.core.xstream.XmlUtil;
@@ -392,16 +389,10 @@
 
 
     @Override
-<<<<<<< HEAD
-    public BrooklynMementoManifest loadMementoManifest(BrooklynMementoRawData mementoDataR, final RebindExceptionHandler exceptionHandler) throws IOException {
+    public BrooklynMementoManifest loadMementoManifest(BrooklynMementoRawData mementoDataR,
+                                                       final RebindExceptionHandler exceptionHandler) throws IOException {
         final BrooklynMementoRawData mementoData = mementoDataR==null ? loadMementoRawData(exceptionHandler) : mementoDataR;
-=======
-    public BrooklynMementoManifest loadMementoManifest(BrooklynMementoRawData mementoData,
-                                                       final RebindExceptionHandler exceptionHandler) throws IOException {
-        if (mementoData==null)
-            mementoData = loadMementoRawData(exceptionHandler);
-        
->>>>>>> b08c4829
+        
         final BrooklynMementoManifestImpl.Builder builder = BrooklynMementoManifestImpl.builder();
 
         builder.planeId(mementoData.getPlaneId());
