--- conflicted
+++ resolved
@@ -755,16 +755,12 @@
             log.warn("Name property will be ignored due to the existence of displayName and at least one of id, symbolicName");
         }
 
-<<<<<<< HEAD
-        log.debug("Processing "+Arrays.asList(id, symbolicName, displayName, name, "anonymous item").stream().filter(Strings::isNonBlank).findFirst()+" for catalog addition");
-        PlanInterpreterGuessingType planInterpreter = new PlanInterpreterGuessingType(null, item, sourceYaml, itemType, libraryBundles, resultLegacyFormat).reconstruct();
-=======
         CharSequence loggedId = Strings.firstNonBlank(id, symbolicName, displayName, "<unidentified>");
         log.debug("Analyzing item " + loggedId + " for addition to catalog");
         PlanInterpreterInferringType planInterpreter = new PlanInterpreterInferringType(id, item, sourceYaml, itemType, format,
                 (containingBundle instanceof CatalogBundle ? ((CatalogBundle)containingBundle) : null), libraryBundles,
                 null, resultLegacyFormat).resolve();
->>>>>>> ead3e698
+
         Exception resolutionError = null;
         if (!planInterpreter.isResolved()) {
             // don't throw yet, we may be able to add it in an unresolved state
@@ -978,23 +974,16 @@
                 sourcePlanYaml = planInterpreter.itemYaml;
             }
             
-<<<<<<< HEAD
-            BasicRegisteredType type = createYetUnsavedRegisteredTypeInstance(RegisteredTypeKind.UNRESOLVED, symbolicName, version, 
+
+            BasicRegisteredType type = createYetUnsavedRegisteredTypeInstance(
+                    BrooklynObjectType.of(planInterpreter.catalogItemType).getSpecType()!=null ? RegisteredTypeKind.SPEC
+                            : planInterpreter.catalogItemType==CatalogItemType.BEAN ? RegisteredTypeKind.BEAN
+                            : RegisteredTypeKind.UNRESOLVED,
+                    symbolicName, version,
                     containingBundle, libraryBundles, 
                     displayName, description, catalogIconUrl, catalogDeprecated, sourcePlanYaml, 
                     tags, aliases, catalogDisabled, superTypes, format);
-=======
-            BasicTypeImplementationPlan plan = new BasicTypeImplementationPlan(format, sourcePlanYaml);
-            BasicRegisteredType type = (BasicRegisteredType) RegisteredTypes.newInstance(
-                    BrooklynObjectType.of(planInterpreter.catalogItemType).getSpecType()!=null ? RegisteredTypeKind.SPEC
-                            : planInterpreter.catalogItemType==CatalogItemType.BEAN ? RegisteredTypeKind.BEAN
-                            : RegisteredTypeKind.UNRESOLVED,
-                symbolicName, version, plan,
-                superTypes, aliases, tags, containingBundle==null ? null : containingBundle.getVersionedName().toString(), 
-                MutableList.<OsgiBundleWithUrl>copyOf(libraryBundles), 
-                displayName, description, catalogIconUrl, catalogDeprecated, catalogDisabled);
-            RegisteredTypes.notePlanEquivalentToThis(type, plan);
->>>>>>> ead3e698
+
             // record original source in case it was changed
             RegisteredTypes.notePlanEquivalentToThis(type, new BasicTypeImplementationPlan(format, sourceYaml));
             
@@ -1024,25 +1013,24 @@
         }
     }
 
-<<<<<<< HEAD
     private BasicRegisteredType createYetUnsavedRegisteredTypeInstance(
-        RegisteredTypeKind kind,
-        String symbolicName, String version,  
-        ManagedBundle containingBundle, Collection<CatalogBundle> libraryBundles, 
-        String displayName, String description,
-        String catalogIconUrl, final Boolean catalogDeprecated, String sourcePlanYaml, Set<Object> tags, List<String> aliases,
-        Boolean catalogDisabled, MutableList<Object> superTypes, String format) 
-    {
+            RegisteredTypeKind kind,
+            String symbolicName, String version,
+            ManagedBundle containingBundle, Collection<CatalogBundle> libraryBundles,
+            String displayName, String description,
+            String catalogIconUrl, final Boolean catalogDeprecated, String sourcePlanYaml, Set<Object> tags, List<String> aliases,
+            Boolean catalogDisabled, MutableList<Object> superTypes, String format) {
         BasicTypeImplementationPlan plan = new BasicTypeImplementationPlan(format, sourcePlanYaml);
         BasicRegisteredType type = (BasicRegisteredType) RegisteredTypes.newInstance(
-            kind,
-            symbolicName, version, plan,
-            superTypes, aliases, tags, containingBundle==null ? null : containingBundle.getVersionedName().toString(), 
-            MutableList.<OsgiBundleWithUrl>copyOf(libraryBundles), 
-            displayName, description, catalogIconUrl, catalogDeprecated, catalogDisabled);
+                kind,
+                symbolicName, version, plan,
+                superTypes, aliases, tags, containingBundle == null ? null : containingBundle.getVersionedName().toString(),
+                MutableList.<OsgiBundleWithUrl>copyOf(libraryBundles),
+                displayName, description, catalogIconUrl, catalogDeprecated, catalogDisabled);
         RegisteredTypes.notePlanEquivalentToThis(type, plan);
         return type;
-=======
+    }
+
     private void addLegacyScannedAnnotations(ManagedBundle containingBundle, List<CatalogItemDtoAbstract<?, ?>> resultLegacyFormat, Map<RegisteredType, RegisteredType> resultNewFormat, int depth, Map<Object, Object> catalogMetadata, Collection<CatalogBundle> librariesAddedHereBundles, Collection<CatalogBundle> libraryBundles) {
         log.warn("Deprecated use of scanJavaAnnotations" + (containingBundle != null ? " in bundle " + containingBundle.getVersionedName() : ""));
 
@@ -1084,7 +1072,6 @@
             throw new IllegalArgumentException("Scanning for Java annotations is not supported in BOMs in bundles; "
                 + "entries should be listed explicitly in the catalog.bom");
         }
->>>>>>> ead3e698
     }
 
     private void updateResultNewFormat(Map<RegisteredType, RegisteredType> resultNewFormat, RegisteredType replacedInstance,
@@ -1334,19 +1321,6 @@
             this.itemsDefinedSoFar = itemsDefinedSoFar;
         }
 
-<<<<<<< HEAD
-        public PlanInterpreterGuessingType reconstruct() {
-            if (catalogItemType==CatalogItemType.TEMPLATE) {
-                // template *must* be explicitly defined, and if so, none of the other calls apply
-                attemptType(CatalogItemType.TEMPLATE, null, true);
-                
-            } else {
-                // try all types; attemptTpe will ignore non-matches if catalogItemType is already specified
-                attemptType(CatalogItemType.ENTITY, "services", true);
-                attemptType(CatalogItemType.POLICY, POLICIES_KEY, false);
-                attemptType(CatalogItemType.ENRICHER, ENRICHERS_KEY, false);
-                attemptType(CatalogItemType.LOCATION, LOCATIONS_KEY, false);
-=======
         public PlanInterpreterInferringType resolve() {
             try {
                 currentlyResolvingType.set(Strings.isBlank(itemId) ? itemYaml : itemId);
@@ -1375,7 +1349,7 @@
                 if (catalogItemType == CatalogItemType.TEMPLATE) {
                     // template *must* be explicitly specified as item type, and if so, the "various" methods below don't apply,
                     // and we always mark it as resolved.  (probably not necessary to do any of the transformers!)
-                    attemptLegacySpecTransformersForType(null, CatalogItemType.TEMPLATE);
+                    attemptLegacySpecTransformersForType(CatalogItemType.TEMPLATE);
                     if (!resolved) {
                         // anything goes, for an explicit template, because we can't easily recurse into the types
                         planYaml = itemYaml;
@@ -1395,25 +1369,24 @@
                 return this;
             } finally {
                 currentlyResolvingType.remove();
->>>>>>> ead3e698
             }
         }
 
         private void attemptLegacySpecTransformersForVariousSpecTypes() {
-            attemptLegacySpecTransformersForType(null, CatalogItemType.ENTITY);
+            attemptLegacySpecTransformersForType(CatalogItemType.ENTITY);
 
             List<Exception> oldEntityErrors = MutableList.copyOf(entityErrors);
             // try with services key
-            attemptLegacySpecTransformersForType("services", CatalogItemType.ENTITY);
+            attemptLegacySpecTransformersForType(CatalogItemType.ENTITY, "services", false);
             entityErrors.removeAll(oldEntityErrors);
             entityErrors.addAll(oldEntityErrors);
             // errors when wrapped in services block are better currently
             // as we parse using CAMP and need that
             // so prefer those for now (may change with YOML)
 
-            attemptLegacySpecTransformersForType(POLICIES_KEY, CatalogItemType.POLICY, true);
-            attemptLegacySpecTransformersForType(ENRICHERS_KEY, CatalogItemType.ENRICHER, true);
-            attemptLegacySpecTransformersForType(LOCATIONS_KEY, CatalogItemType.LOCATION, true);
+            attemptLegacySpecTransformersForType(CatalogItemType.POLICY, POLICIES_KEY, true);
+            attemptLegacySpecTransformersForType(CatalogItemType.ENRICHER, ENRICHERS_KEY, true);
+            attemptLegacySpecTransformersForType(CatalogItemType.LOCATION, LOCATIONS_KEY, true);
         }
 
         boolean suspicionOfABean = false;
@@ -1546,16 +1519,14 @@
         public String getPlanYaml() {
             return planYaml;
         }
-        
-<<<<<<< HEAD
-        private boolean attemptType(CatalogItemType candidateCiType, String optionalKeyForModifyingYaml, boolean tryWithoutOptionalKey) {
-            if (resolved) {
-                return false;
-            }
-            if (catalogItemType!=null && catalogItemType!=candidateCiType) {
-                return false;
-            }
-            
+
+        private boolean attemptLegacySpecTransformersForType(CatalogItemType candidateCiType) {
+            return attemptLegacySpecTransformersForType(candidateCiType, null, false);
+        }
+        private boolean attemptLegacySpecTransformersForType(CatalogItemType candidateCiType, String optionalKeyForModifyingYaml, boolean tryWithoutOptionalKey) {
+            if (resolved) return false;
+            if (catalogItemType!=null && catalogItemType!=candidateCiType) return false;
+
             String candidateYamlWithKeyAdded = null;;
             if (optionalKeyForModifyingYaml!=null) {
                 /* often when added to a catalog we simply say "type: xxx" for the definition;
@@ -1568,33 +1539,8 @@
                     candidateYamlWithKeyAdded = optionalKeyForModifyingYaml + ":\n" + makeAsIndentedList(itemYaml);
                 }
             }
-            
-=======
-        private boolean attemptLegacySpecTransformersForType(String key, CatalogItemType candidateCiType) {
-            return attemptLegacySpecTransformersForType(key, candidateCiType, false);
-        }
-
-        private boolean attemptLegacySpecTransformersForType(String key, CatalogItemType candidateCiType, boolean requireKeyAdded) {
-            if (resolved) return false;
-            if (catalogItemType!=null && catalogItemType!=candidateCiType) return false;
-
-            final String candidateYaml;
-            boolean keyAdded = false;
-            if (key==null) {
-                candidateYaml = itemYaml;
-            } else if (item.containsKey(key)) {
-                candidateYaml = itemYaml;
-            } else {
-                candidateYaml = key + ":\n" + makeAsIndentedList(itemYaml);
-                keyAdded = true;
-            }
-
->>>>>>> ead3e698
+
             String type = (String) item.get("type");
-            if (type!=null && requireKeyAdded && !keyAdded) {
-                return false;
-            }
-
             if (itemsDefinedSoFar!=null) {
                 // first look in collected items, if a key is given
                 
@@ -1610,7 +1556,6 @@
                         }
                     }
                 }
-<<<<<<< HEAD
             }
             
             if (tryWithoutOptionalKey || candidateYamlWithKeyAdded==null) {
@@ -1622,9 +1567,6 @@
                 if (attemptTypeInstantiation("legacy", candidateCiType, itemYaml, true, null, type)) {
                     return true;
                 }
-                
-=======
->>>>>>> ead3e698
             }
             
             if (candidateYamlWithKeyAdded!=null) {
@@ -2095,13 +2037,8 @@
             // but do not allow this to run if we are expanding a nested definition as that may fail to find recursive loops
             // (the legacy routines this uses don't support that type of context)
             String yaml = RegisteredTypes.getImplementationDataStringForSpec(typeToValidate);
-<<<<<<< HEAD
             log.trace("Validating {}: \n{}", typeToValidate, yaml);
             
-            PlanInterpreterGuessingType guesser = new PlanInterpreterGuessingType(typeToValidate.getSymbolicName(), Iterables.getOnlyElement( Yamls.parseAll(yaml) ), 
-                yaml, null, CatalogItemDtoAbstract.parseLibraries( typeToValidate.getLibraries() ), null);
-            guesser.reconstruct();
-=======
             CatalogBundle bundle = typeToValidate.getContainingBundle() != null ? CatalogItemDtoAbstract.parseLibraries(Arrays.asList(typeToValidate.getContainingBundle())).iterator().next() : null;
             CatalogItemType itemType = boType!=null ? CatalogItemType.ofTargetClass(boType.getInterfaceType()) : null;
             if (itemType==null && typeToValidate.getKind() == RegisteredTypeKind.BEAN) {
@@ -2111,7 +2048,6 @@
             PlanInterpreterInferringType guesser = new PlanInterpreterInferringType(typeToValidate.getSymbolicName(), Iterables.getOnlyElement( Yamls.parseAll(yaml) ),
                 yaml, itemType, format, bundle, CatalogItemDtoAbstract.parseLibraries( typeToValidate.getLibraries() ), constraint, null);
             guesser.resolve();
->>>>>>> ead3e698
             guesserErrors.addAll(guesser.getErrors());
             
             if (guesser.isResolved()) {
@@ -2171,12 +2107,8 @@
         if (resultO!=null && resultT!=null) {
             if (resultO instanceof BrooklynObject) {
                 // if it was a bean that points at a BO then switch it to a spec and try to re-validate
-<<<<<<< HEAD
                 log.debug("Re-resolving "+resultT+" following detection of bean where spec was expected");
-                return resolve(RegisteredTypes.copyResolved(RegisteredTypeKind.SPEC, typeToValidate), constraint);
-=======
                 return validateResolve(RegisteredTypes.copyResolved(RegisteredTypeKind.SPEC, typeToValidate), constraint);
->>>>>>> ead3e698
             }
             Class<?> resultS;
             if (resultT.getKind() == RegisteredTypeKind.SPEC) {
