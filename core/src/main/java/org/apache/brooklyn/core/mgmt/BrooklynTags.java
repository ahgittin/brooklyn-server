/*
 * Licensed to the Apache Software Foundation (ASF) under one
 * or more contributor license agreements.  See the NOTICE file
 * distributed with this work for additional information
 * regarding copyright ownership.  The ASF licenses this file
 * to you under the Apache License, Version 2.0 (the
 * "License"); you may not use this file except in compliance
 * with the License.  You may obtain a copy of the License at
 *
 *     http://www.apache.org/licenses/LICENSE-2.0
 *
 * Unless required by applicable law or agreed to in writing,
 * software distributed under the License is distributed on an
 * "AS IS" BASIS, WITHOUT WARRANTIES OR CONDITIONS OF ANY
 * KIND, either express or implied.  See the License for the
 * specific language governing permissions and limitations
 * under the License.
 */
package org.apache.brooklyn.core.mgmt;

import com.google.common.reflect.TypeToken;
import java.io.Serializable;
import java.util.ArrayList;
import java.util.List;
import java.util.ListIterator;
import java.util.Map;

import com.google.common.base.MoreObjects;
import java.util.Set;
import org.apache.brooklyn.core.resolve.jackson.BeanWithTypeUtils;
import org.apache.brooklyn.util.collections.MutableList;

import com.fasterxml.jackson.annotation.JsonIgnore;
import com.fasterxml.jackson.annotation.JsonProperty;
import com.google.common.annotations.Beta;
import com.google.common.base.Function;
import com.google.common.base.Objects;
import com.google.common.collect.Lists;
import org.apache.brooklyn.util.core.flags.TypeCoercions;
import org.apache.brooklyn.util.exceptions.Exceptions;
import org.slf4j.Logger;
import org.slf4j.LoggerFactory;

/** @since 0.7.0 some strongly typed tags for reference; note these may migrate elsewhere! */
@Beta
public class BrooklynTags {

    private static final Logger LOG = LoggerFactory.getLogger(BrooklynTags.class);

    public static final String YAML_SPEC_KIND = "yaml_spec";
    public static final String YAML_SPEC_HIERARCHY = "yaml_spec_hierarchy";
    public static final String DEPTH_IN_ANCESTOR = "depth_in_ancestor";
    public static final String NOTES_KIND = "notes";
    public static final String OWNER_ENTITY_ID = "owner_entity_id";
    public static final String ICON_URL = "icon_url";
    public static final String UPGRADED_FROM = "upgraded_from";
    /** tag on a registered type indicating that an item is intended to be used as a template,
     * and does not have to resolve */
    public static final Object CATALOG_TEMPLATE = "catalog_template";

    /** find a tag which is a map of size one whose single key matches the key here, and if found return the value
     * coerced to the indicated type */
    public static <T> T findSingleKeyMapValue(String key, TypeToken<T> type, Set<Object> tags) {
        if (tags==null) return null;
        for (Object tag: tags) {
            if (tag instanceof Map && ((Map)tag).size()==1 && Objects.equal(key, ((Map)tag).keySet().iterator().next())) {
                Object value = ((Map)tag).get(key);
                return TypeCoercions.coerce(value, type);
            }
        }
        return null;
    }
    /** convenience for {@link #findSingleKeyMapValue(String, TypeToken, Set)} */
    public static <T> T findSingleKeyMapValue(String key, Class<T> type, Set<Object> tags) {
        return findSingleKeyMapValue(key, TypeToken.of(type), tags);
    }

    public static NamedStringTag findFirstNamedStringTag(String kind, Iterable<Object> tags) {
        return findFirstOfKind(kind, NamedStringTag.class, tags);
    }

    public static List<NamedStringTag> findAllNamedStringTags(String kind, Iterable<Object> tags) {
        return findAllOfKind(kind, NamedStringTag.class, tags);
    }

    /** @deprecated since 1.1 use {@link #findFirstNamedStringTag(String, Iterable)} */
    @Deprecated
    public static NamedStringTag findFirst(String kind, Iterable<Object> tags) {
        return findFirstNamedStringTag(kind, tags);
    }

    /** @deprecated since 1.1 use {@link #findAllNamedStringTags(String, Iterable)} */
    @Deprecated
    public static List<NamedStringTag> findAll(String kind, Iterable<Object> tags) {
        return findAllNamedStringTags(kind, tags);
    }

    public interface HasKind {
        public String getKind();
    }

    public static <T extends HasKind> T findFirstOfKind(String kind, Class<T> type, Iterable<Object> tags) {
        for (Object o: tags) {
            if (type.isInstance(o)) {
                if (kind.equals(((T) o).getKind())) {
                    return (T) o;
                }
            } else if (o instanceof Map) {
                Object k2 = ((Map) o).get("kind");
                if (kind.equals(k2)) {
                    try {
                        return BeanWithTypeUtils.newMapper(null, false, null, true).convertValue(o, type);

                    } catch (Exception e) {
                        Exceptions.propagateIfFatal(e);
                        LOG.warn("Tag '"+o+"' declares kind '"+k2+"' but does not convert to "+type+" (ignoring): "+e);
                    }
                }
            }
        }
        return null;
    }

    public static <T extends HasKind> List<T> findAllOfKind(String kind, Class<T> type, Iterable<Object> tags) {
        List<T> result = MutableList.of();

        for (Object o: tags) {
            if (type.isInstance(o)) {
                if (kind.equals(((T) o).getKind())) {
                    result.add( (T)o );
                }
            } else if (o instanceof Map) {
                Object k2 = ((Map) o).get("kind");
                if (kind.equals(k2)) {
                    try {
                        result.add( BeanWithTypeUtils.newMapper(null, false, null, true).convertValue(o, type) );

                    } catch (Exception e) {
                        Exceptions.propagateIfFatal(e);
                        LOG.warn("Tag '"+o+"' declares kind '"+k2+"' but does not convert to "+type+" (ignoring): "+e);
                    }
                }
            }
        }

        return result;
    }

    public static class NamedStringTag implements Serializable, HasKind {
        private static final long serialVersionUID = 7932098757009051348L;
        @JsonProperty
        final String kind;
        @JsonProperty final String contents;
        public NamedStringTag(@JsonProperty("kind") String kind, @JsonProperty("contents") String contents) {
            this.kind = kind;
            this.contents = contents;
        }
        @Override
        public String toString() {
            return kind+"["+contents+"]";
        }
        
        public String getKind() {
            return kind;
        }
        public String getContents() {
            return contents;
        }

        @Override
        public boolean equals(Object other) {
            if (!(other instanceof NamedStringTag)) {
                return false;
            }
            NamedStringTag o = (NamedStringTag) other;
            return Objects.equal(kind, o.kind) && Objects.equal(contents, o.contents);
        }

        @Override
        public int hashCode() {
            return Objects.hashCode(kind, contents);
        }
    }

    public static class SpecHierarchyTag implements Serializable, HasKind {
        private static final long serialVersionUID = 3805124696862755492L;

        public static final String KIND = YAML_SPEC_HIERARCHY;

        public static class SpecSummary implements Serializable {
            @JsonProperty
            public final String summary;
            @JsonProperty
            public final String format;
            @JsonProperty
            public final Object contents;

            public SpecSummary(String summary, String format, Object contents) {
                this.summary = summary;
                this.format = format;
                this.contents = contents;
            }

            @Override
            public boolean equals(Object o) {
                if (this == o) return true;
                if (o == null || getClass() != o.getClass()) return false;
                SpecSummary that = (SpecSummary) o;
                return java.util.Objects.equals(summary, that.summary) && java.util.Objects.equals(format, that.format) && java.util.Objects.equals(contents, that.contents);
            }

            @Override
            public int hashCode() {
                return java.util.Objects.hash(summary, format, contents);
            }

            @Override
            public String toString() {
                return "SpecSummary{" +
                        "summary='" + summary + '\'' +
                        ", format='" + format + '\'' +
                        ", contents=" + contents +
                        '}';
            }
        }

        public static Builder builder() { return new Builder(); }
        public static Builder builder(SpecSummary base) { return new Builder(base); }

        public static class Builder {
            private String summary;
            private String format;
            private Object contents;

            private Builder() {}
            private Builder(SpecSummary base) {
                summary = base.summary;
                format = base.format;
                contents = base.contents;
            }

            public Builder summary(final String summary) {
                this.summary = summary;
                return this;
            }

            public Builder format(final String format) {
                this.format = format;
                return this;
            }

            public Builder contents(final Object contents) {
                this.contents = contents;
                return this;
            }


            public SpecSummary buildSpecSummary() {
                return new SpecSummary(summary, format, contents);
            }

            public SpecHierarchyTag buildSpecHierarchyTag() {
                return new SpecHierarchyTag(BrooklynTags.YAML_SPEC_HIERARCHY, MutableList.of(buildSpecSummary()));
            }
        }

        @JsonProperty
        String kind;

        @JsonProperty
        List<SpecSummary> specList;

        // for JSON
        private SpecHierarchyTag() {}

        private SpecHierarchyTag(String kind, List<SpecSummary> specList) {
            this.kind = kind;
            this.specList = specList;
        }

        @Override
        public String toString() {
            return MoreObjects.toStringHelper(this)
                    .omitNullValues()
                    .add("kind", kind)
                    .add("specList", specList)
                    .toString();
        }

        @Override
        public boolean equals(Object o) {
            if (this == o) return true;
            if (o == null || getClass() != o.getClass()) return false;
            SpecHierarchyTag specTag = (SpecHierarchyTag) o;
            return Objects.equal(kind, specTag.kind) && Objects.equal(specList, specTag.specList) ;
        }

        @Override
        public int hashCode() {
            return Objects.hashCode(kind, specList);
        }

        public String getKind() {
            return kind;
        }

        public List<SpecSummary> getSpecList() {
            return specList;
        }

<<<<<<< HEAD
        public void push(SpecSummary newFirstSpecTag) {
            // usually the list has a single element here, if
            specList.add(0, newFirstSpecTag);
=======
        public void push(SpecTag currentSpecTag) {
            List<Object> specs = currentSpecTag.getSpecList();
            ListIterator<Object> li = specs.listIterator(specs.size());
            while (li.hasPrevious()) {
                specList.add(0, li.previous());
            }
        }
    }

    public static class HierarchySpecTagBuilder {
        private String format;
        private String summary;
        private Object contents;

        public HierarchySpecTagBuilder format(final String format) {
            this.format = format;
            return this;
>>>>>>> dd07beba
        }
        public void push(SpecHierarchyTag newFirstSpecs) {
            // usually the list has a single element here, if
            newFirstSpecs.getSpecList().forEach(this::push);
        }

        public SpecSummary pop() {
            if (getSpecList().isEmpty()) return null;
            return getSpecList().remove(0);
        }

    }

    public static class ListTag<T> {
        @JsonIgnore
        final List<T> list;

        public ListTag(List<T> list) {
            this.list = list;
        }

        public List<T> getList() {
            return list;
        }

        @Override
        public boolean equals(Object o) {
            if (this == o) return true;
            if (o == null || getClass() != o.getClass()) return false;
            ListTag<?> that = (ListTag<?>) o;
            return list == null ? that.list == null : list.equals(that.list);
        }

        @Override
        public int hashCode() {
            return Objects.hashCode(list);
        }
    }

    public static class TraitsTag extends ListTag<String> {
        public TraitsTag(List<Class<?>> interfaces) {
            // The transformed list is a view, meaning that it references
            // the instances list. This means that it will serialize 
            // the list of classes along with the anonymous function which
            // is not what we want. Force eager evaluation instead, using
            // a simple list, supported by {@link CatalogXmlSerializer}.
            super(new ArrayList<String>(
                Lists.transform(interfaces, new Function<Class<?>, String>() {
                    @Override public String apply(Class<?> input) {
                        return input.getName();
                    }
                })));
        }

        @JsonProperty("traits")
        public List<String> getTraits() {
            return super.list;
        }
    }


    public static NamedStringTag newYamlSpecTag(String contents) {
        return new NamedStringTag(YAML_SPEC_KIND, contents);
    }

    public static NamedStringTag newNotesTag(String contents) {
        return new NamedStringTag(NOTES_KIND, contents);
    }
    
    public static NamedStringTag newOwnerEntityTag(String ownerId) {
        return new NamedStringTag(OWNER_ENTITY_ID, ownerId);
    }

    public static NamedStringTag newIconUrlTag(String iconUrl) {
        return new NamedStringTag(ICON_URL, iconUrl);
    }

    public static NamedStringTag newUpgradedFromTag(String oldVersion) {
        return new NamedStringTag(UPGRADED_FROM, oldVersion);
    }

    public static TraitsTag newTraitsTag(List<Class<?>> interfaces) {
        return new TraitsTag(interfaces);
    }


    public static SpecHierarchyTag findSpecHierarchyTag(Iterable<Object> tags) {
        return findFirstOfKind(SpecHierarchyTag.KIND, SpecHierarchyTag.class, tags);
    }

    public static Integer getDepthInAncestorTag(Set<Object> tags) {
        return BrooklynTags.findSingleKeyMapValue(BrooklynTags.DEPTH_IN_ANCESTOR, Integer.class, tags);
    }

}<|MERGE_RESOLUTION|>--- conflicted
+++ resolved
@@ -20,13 +20,9 @@
 
 import com.google.common.reflect.TypeToken;
 import java.io.Serializable;
-import java.util.ArrayList;
-import java.util.List;
-import java.util.ListIterator;
-import java.util.Map;
+import java.util.*;
 
 import com.google.common.base.MoreObjects;
-import java.util.Set;
 import org.apache.brooklyn.core.resolve.jackson.BeanWithTypeUtils;
 import org.apache.brooklyn.util.collections.MutableList;
 
@@ -48,7 +44,7 @@
     private static final Logger LOG = LoggerFactory.getLogger(BrooklynTags.class);
 
     public static final String YAML_SPEC_KIND = "yaml_spec";
-    public static final String YAML_SPEC_HIERARCHY = "yaml_spec_hierarchy";
+    public static final String YAML_SPEC_HIERARCHY = "yaml_spec_hierarchy"; // TODO rename spec_hierarchy, have spec_source for catalog which gets removed
     public static final String DEPTH_IN_ANCESTOR = "depth_in_ancestor";
     public static final String NOTES_KIND = "notes";
     public static final String OWNER_ENTITY_ID = "owner_entity_id";
@@ -195,6 +191,7 @@
             @JsonProperty
             public final Object contents;
 
+            private SpecSummary() { this(null, null, null); }; //for JSON
             public SpecSummary(String summary, String format, Object contents) {
                 this.summary = summary;
                 this.format = format;
@@ -308,33 +305,15 @@
             return specList;
         }
 
-<<<<<<< HEAD
         public void push(SpecSummary newFirstSpecTag) {
             // usually the list has a single element here, if
             specList.add(0, newFirstSpecTag);
-=======
-        public void push(SpecTag currentSpecTag) {
-            List<Object> specs = currentSpecTag.getSpecList();
-            ListIterator<Object> li = specs.listIterator(specs.size());
-            while (li.hasPrevious()) {
-                specList.add(0, li.previous());
-            }
-        }
-    }
-
-    public static class HierarchySpecTagBuilder {
-        private String format;
-        private String summary;
-        private Object contents;
-
-        public HierarchySpecTagBuilder format(final String format) {
-            this.format = format;
-            return this;
->>>>>>> dd07beba
         }
         public void push(SpecHierarchyTag newFirstSpecs) {
             // usually the list has a single element here, if
-            newFirstSpecs.getSpecList().forEach(this::push);
+            List<SpecSummary> l = MutableList.copyOf(newFirstSpecs.getSpecList());
+            Collections.reverse(l);
+            l.forEach(this::push);
         }
 
         public SpecSummary pop() {
@@ -342,6 +321,16 @@
             return getSpecList().remove(0);
         }
 
+        public boolean modifyHeadSummary(java.util.function.Function<String, String> previousSummaryModification) {
+            if (!getSpecList().isEmpty() && previousSummaryModification!=null) {
+                SpecSummary oldHead = pop();
+                SpecSummary newPrevHead = SpecHierarchyTag.builder(oldHead).summary(
+                        previousSummaryModification.apply(oldHead.summary)).buildSpecSummary();
+                push(newPrevHead);
+                return true;
+            }
+            return false;
+        }
     }
 
     public static class ListTag<T> {
