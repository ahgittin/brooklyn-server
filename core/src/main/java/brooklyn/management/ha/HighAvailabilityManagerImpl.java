--- conflicted
+++ resolved
@@ -429,11 +429,7 @@
         try {
             managementContext.getRebindManager().rebind(managementContext.getCatalog().getRootClassLoader());
         } catch (Exception e) {
-<<<<<<< HEAD
-            LOG.info("Problem during rebind when promoting node to master; demoting to failed and rethrowing: "+e);
-=======
             LOG.error("Management node enountered problem during rebind when promoting self to master; demoting to FAILED and rethrowing: "+e);
->>>>>>> 34c6e40c
             nodeState = ManagementNodeState.FAILED;
             publishDemotionFromMasterOnFailure();
             throw Exceptions.propagate(e);
