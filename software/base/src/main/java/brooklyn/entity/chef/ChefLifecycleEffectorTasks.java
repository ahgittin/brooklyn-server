package brooklyn.entity.chef;

import java.util.Collection;
import java.util.Map;

import org.slf4j.Logger;
import org.slf4j.LoggerFactory;

import brooklyn.entity.Entity;
import brooklyn.entity.basic.Attributes;
import brooklyn.entity.basic.Lifecycle;
import brooklyn.entity.software.MachineLifecycleEffectorTasks;
import brooklyn.entity.software.SshEffectorTasks;
import brooklyn.location.MachineLocation;
<<<<<<< HEAD
import brooklyn.location.basic.Machines;
=======
>>>>>>> be4faa45
import brooklyn.util.collections.Jsonya;
import brooklyn.util.collections.Jsonya.Navigator;
import brooklyn.util.collections.MutableMap;
import brooklyn.util.config.ConfigBag;
import brooklyn.util.net.Urls;
import brooklyn.util.ssh.BashCommands;
import brooklyn.util.task.DynamicTasks;
import brooklyn.util.task.Tasks;
import brooklyn.util.task.system.ProcessTaskWrapper;
import brooklyn.util.text.Strings;
import brooklyn.util.time.Duration;
import brooklyn.util.time.Time;

import com.google.common.annotations.Beta;
import com.google.common.base.Preconditions;
import com.google.common.base.Supplier;
import com.google.common.collect.ImmutableList;

/** 
 * Creates effectors to start, restart, and stop processes using Chef.
 * <p>
 * Instances of this should use the {@link ChefConfig} config attributes to configure startup,
 * and invoke {@link #usePidFile(String)} or {@link #useService(String)} to determine check-running and stop behaviour.
 * Alternatively this can be subclassed and {@link #postStartCustom()} and {@link #stopProcessesAtMachine()} overridden.
 * 
 * @since 0.6.0
 **/
@Beta
public class ChefLifecycleEffectorTasks extends MachineLifecycleEffectorTasks implements ChefConfig {

    private static final Logger log = LoggerFactory.getLogger(ChefLifecycleEffectorTasks.class);
    
    protected String _pidFile, _serviceName, _windowsServiceName;
    
    public ChefLifecycleEffectorTasks() {
    }
    
    public ChefLifecycleEffectorTasks usePidFile(String pidFile) {
        this._pidFile = pidFile;
        return this;
    }
    public ChefLifecycleEffectorTasks useService(String serviceName) {
        this._serviceName = serviceName;
        return this;
    }
    public ChefLifecycleEffectorTasks useWindowsService(String serviceName) {
        this._windowsServiceName = serviceName;
        return this;
    }
    
    public String getPidFile() {
        if (_pidFile!=null) return _pidFile;
        return _pidFile = entity().getConfig(ChefConfig.PID_FILE);
    }

    public String getServiceName() {
        if (_serviceName!=null) return _serviceName;
        return _serviceName = entity().getConfig(ChefConfig.SERVICE_NAME);
    }

    public String getWindowsServiceName() {
        if (_windowsServiceName!=null) return _windowsServiceName;
        return _windowsServiceName = entity().getConfig(ChefConfig.WINDOWS_SERVICE_NAME);
    }

    @Override
    public void attachLifecycleEffectors(Entity entity) {
        if (getPidFile()==null && getServiceName()==null && getClass().equals(ChefLifecycleEffectorTasks.class)) {
            // warn on incorrect usage
            log.warn("Uses of "+getClass()+" must define a PID file or a service name (or subclass and override {start,stop} methods as per javadoc) " +
            		"in order for check-running and stop to work");
        }
            
        super.attachLifecycleEffectors(entity);
    }

    public static ChefModes detectChefMode(Entity entity) {
        ChefModes mode = entity.getConfig(ChefConfig.CHEF_MODE);
        if (mode == ChefModes.AUTODETECT) {
            // TODO server via API
            ProcessTaskWrapper<Boolean> installCheck = DynamicTasks.queue(
                    ChefServerTasks.isKnifeInstalled());
            mode = installCheck.get() ? ChefModes.KNIFE : ChefModes.SOLO;
            log.debug("Using Chef in "+mode+" mode due to autodetect exit code "+installCheck.getExitCode());
        }
        Preconditions.checkNotNull(mode, "Non-null "+ChefConfig.CHEF_MODE+" required for "+entity);
        return mode;
    }
    
    @Override
    protected String startProcessesAtMachine(Supplier<MachineLocation> machineS) {
        ChefModes mode = detectChefMode(entity());
        switch (mode) {
        case KNIFE:
            startWithKnifeAsync();
            break;
            
        case SOLO:
            startWithChefSoloAsync();
            break;
            
        default:
            throw new IllegalStateException("Unknown Chef mode "+mode+" when starting processes for "+entity());
        }
        
        return "chef start tasks submitted ("+mode+")";
    }

    protected String getPrimaryCookbook() {
        return entity().getConfig(CHEF_COOKBOOK_PRIMARY_NAME);
    }
    
    @SuppressWarnings({ "unchecked", "deprecation" })
    protected void startWithChefSoloAsync() {
<<<<<<< HEAD
        String baseDir = MachineLifecycleEffectorTasks.resolveOnBoxDir(entity(), Machines.findUniqueSshMachineLocation(entity().getLocations()).get());
        String installDir = Urls.mergePaths(baseDir, "installs/chef");
        
=======
        // TODO make directories more configurable (both for ssh-drivers and for this)
        String installDir = Urls.mergePaths(entity().getConfig(BrooklynConfigKeys.BROOKLYN_DATA_DIR), "installs/chef");
>>>>>>> be4faa45
        @SuppressWarnings("rawtypes")
        Map<String, String> cookbooks = (Map) 
            ConfigBag.newInstance( entity().getConfig(CHEF_COOKBOOK_URLS) )
            .putIfAbsent( entity().getConfig(CHEF_COOKBOOKS) )
            .getAllConfig();
        if (cookbooks.isEmpty())
            log.warn("No cookbook_urls set for "+entity()+"; launch will likely fail subsequently");
        DynamicTasks.queue(
                ChefSoloTasks.installChef(installDir, false), 
                ChefSoloTasks.installCookbooks(installDir, cookbooks, false));

        // TODO chef for and run a prestart recipe if necessary
        // TODO open ports

        String primary = getPrimaryCookbook();
        
        // put all config under brooklyn/cookbook/config
        Navigator<MutableMap<Object, Object>> attrs = Jsonya.newInstancePrimitive().at("brooklyn");
        if (Strings.isNonBlank(primary)) attrs.at(primary);
        attrs.at("config");
        attrs.put( entity().getAllConfigBag().getAllConfig() );
        // and put launch attrs at root
        attrs.root().put(entity().getConfig(CHEF_LAUNCH_ATTRIBUTES));
        
        Collection<? extends String> runList = entity().getConfig(CHEF_LAUNCH_RUN_LIST);
        if (runList==null) runList = entity().getConfig(CHEF_RUN_LIST);
        if (runList==null) {
            if (Strings.isNonBlank(primary)) runList = ImmutableList.of(primary+"::"+"start");
            else throw new IllegalStateException("Require a primary cookbook or a run_list to effect "+"start"+" on "+entity());
        }
        
<<<<<<< HEAD
        String runDir = Urls.mergePaths(baseDir,  
=======
        String runDir = Urls.mergePaths(entity().getConfig(BrooklynConfigKeys.BROOKLYN_DATA_DIR),  
>>>>>>> be4faa45
            "apps/"+entity().getApplicationId()+"/chef/entities/"+entity().getEntityType().getSimpleName()+"_"+entity().getId());
        
        DynamicTasks.queue(ChefSoloTasks.buildChefFile(runDir, installDir, "launch", 
                runList, (Map<String, Object>) attrs.root().get()));
        
        DynamicTasks.queue(ChefSoloTasks.runChef(runDir, "launch", entity().getConfig(CHEF_RUN_CONVERGE_TWICE)));
    }
    
    @SuppressWarnings({ "unchecked", "rawtypes", "deprecation" })
    protected void startWithKnifeAsync() {
        // TODO prestart, ports (as above); also, note, some aspects of this are untested as we need a chef server
        
        String primary = getPrimaryCookbook();

        // put all config under brooklyn/cookbook/config
        Navigator<MutableMap<Object, Object>> attrs = Jsonya.newInstancePrimitive().at("brooklyn");
        if (Strings.isNonBlank(primary)) attrs.at(primary);
        attrs.at("config");
        attrs.put( entity().getAllConfigBag().getAllConfig() );
        // and put launch attrs at root
        attrs.root().put(entity().getConfig(CHEF_LAUNCH_ATTRIBUTES));

        Collection<? extends String> runList = entity().getConfig(CHEF_LAUNCH_RUN_LIST);
        if (runList==null) runList = entity().getConfig(CHEF_RUN_LIST);
        if (runList==null) {
            if (Strings.isNonBlank(primary)) runList = ImmutableList.of(primary+"::"+"start");
            else throw new IllegalStateException("Require a primary cookbook or a run_list to effect "+"start"+" on "+entity());
        }

        DynamicTasks.queue(
                ChefServerTasks.knifeConvergeTask()
                    .knifeRunList(Strings.join(runList, ","))
                    .knifeAddAttributes((Map<? extends Object, ? extends Object>)(Map) attrs.root().get())
                    .knifeRunTwice(entity().getConfig(CHEF_RUN_CONVERGE_TWICE)) );
    }

    protected void postStartCustom() {
        boolean result = false;
        result |= tryCheckStartPid();
        result |= tryCheckStartService();
        result |= tryCheckStartWindowsService();
        if (!result) {
            log.warn("No way to check whether "+entity()+" is running; assuming yes");
        }
    }
    
    protected boolean tryCheckStartPid() {
        if (getPidFile()==null) return false;
        
        // if it's still up after 5s assume we are good (default behaviour)
        Time.sleep(Duration.FIVE_SECONDS);
        if (!DynamicTasks.queue(SshEffectorTasks.isPidFromFileRunning(getPidFile()).runAsRoot()).get()) {
            throw new IllegalStateException("The process for "+entity()+" appears not to be running (pid file "+getPidFile()+")");
        }

        // and set the PID
        entity().setAttribute(Attributes.PID, 
                Integer.parseInt(DynamicTasks.queue(SshEffectorTasks.ssh("cat "+getPidFile()).runAsRoot()).block().getStdout().trim()));
        return true;
    }

    protected boolean tryCheckStartService() {
        if (getServiceName()==null) return false;
        
        // if it's still up after 5s assume we are good (default behaviour)
        Time.sleep(Duration.FIVE_SECONDS);
        if (!((Integer)0).equals(DynamicTasks.queue(SshEffectorTasks.ssh("/etc/init.d/"+getServiceName()+" status").runAsRoot()).get())) {
            throw new IllegalStateException("The process for "+entity()+" appears not to be running (service "+getServiceName()+")");
        }

        return true;
    }

    protected boolean tryCheckStartWindowsService() {
        if (getWindowsServiceName()==null) return false;
        
        // if it's still up after 5s assume we are good (default behaviour)
        Time.sleep(Duration.FIVE_SECONDS);
        if (!((Integer)0).equals(DynamicTasks.queue(SshEffectorTasks.ssh("sc query \""+getWindowsServiceName()+"\" | find \"RUNNING\"").runAsCommand()).get())) {
            throw new IllegalStateException("The process for "+entity()+" appears not to be running (windowsService "+getWindowsServiceName()+")");
        }

        return true;
    }

    @Override
    protected String stopProcessesAtMachine() {
        boolean result = false;
        result |= tryStopService();
        result |= tryStopWindowsService();
        result |= tryStopPid();
        if (!result) {
            throw new IllegalStateException("The process for "+entity()+" appears could not be stopped (no impl!)");
        }
        return "stopped";
    }
    
    protected boolean tryStopService() {
        if (getServiceName()==null) return false;
        int result = DynamicTasks.queue(SshEffectorTasks.ssh("/etc/init.d/"+getServiceName()+" stop").runAsRoot()).get();
        if (0==result) return true;
        if (entity().getAttribute(Attributes.SERVICE_STATE)!=Lifecycle.RUNNING)
            return true;
        
        throw new IllegalStateException("The process for "+entity()+" appears could not be stopped (exit code "+result+" to service stop)");
    }

    protected boolean tryStopWindowsService() {
        if (getWindowsServiceName()==null) return false;
                int result = DynamicTasks.queue(SshEffectorTasks.ssh("sc query \""+getWindowsServiceName()+"\"").runAsCommand()).get();
        if (0==result) return true;
        if (entity().getAttribute(Attributes.SERVICE_STATE)!=Lifecycle.RUNNING)
            return true;

        throw new IllegalStateException("The process for "+entity()+" appears could not be stopped (exit code "+result+" to service stop)");
    }

    protected boolean tryStopPid() {
        Integer pid = entity().getAttribute(Attributes.PID);
        if (pid==null) {
            if (entity().getAttribute(Attributes.SERVICE_STATE)==Lifecycle.RUNNING && getPidFile()==null)
                log.warn("No PID recorded for "+entity()+" when running, with PID file "+getPidFile()+"; skipping kill in "+Tasks.current());
            else 
                if (log.isDebugEnabled())
                    log.debug("No PID recorded for "+entity()+"; skipping ("+entity().getAttribute(Attributes.SERVICE_STATE)+" / "+getPidFile()+")");
            return false;
        }
        
        // allow non-zero exit as process may have already been killed
        DynamicTasks.queue(SshEffectorTasks.ssh(
                "kill "+pid, "sleep 5", BashCommands.ok("kill -9 "+pid)).allowingNonZeroExitCode().runAsRoot()).block();
        
        if (DynamicTasks.queue(SshEffectorTasks.isPidRunning(pid).runAsRoot()).get()) {
            throw new IllegalStateException("Process for "+entity()+" in "+pid+" still running after kill");
        }
        entity().setAttribute(Attributes.PID, null);
        return true;
    }

}<|MERGE_RESOLUTION|>--- conflicted
+++ resolved
@@ -12,10 +12,7 @@
 import brooklyn.entity.software.MachineLifecycleEffectorTasks;
 import brooklyn.entity.software.SshEffectorTasks;
 import brooklyn.location.MachineLocation;
-<<<<<<< HEAD
 import brooklyn.location.basic.Machines;
-=======
->>>>>>> be4faa45
 import brooklyn.util.collections.Jsonya;
 import brooklyn.util.collections.Jsonya.Navigator;
 import brooklyn.util.collections.MutableMap;
@@ -130,14 +127,9 @@
     
     @SuppressWarnings({ "unchecked", "deprecation" })
     protected void startWithChefSoloAsync() {
-<<<<<<< HEAD
         String baseDir = MachineLifecycleEffectorTasks.resolveOnBoxDir(entity(), Machines.findUniqueSshMachineLocation(entity().getLocations()).get());
         String installDir = Urls.mergePaths(baseDir, "installs/chef");
         
-=======
-        // TODO make directories more configurable (both for ssh-drivers and for this)
-        String installDir = Urls.mergePaths(entity().getConfig(BrooklynConfigKeys.BROOKLYN_DATA_DIR), "installs/chef");
->>>>>>> be4faa45
         @SuppressWarnings("rawtypes")
         Map<String, String> cookbooks = (Map) 
             ConfigBag.newInstance( entity().getConfig(CHEF_COOKBOOK_URLS) )
@@ -169,11 +161,7 @@
             else throw new IllegalStateException("Require a primary cookbook or a run_list to effect "+"start"+" on "+entity());
         }
         
-<<<<<<< HEAD
         String runDir = Urls.mergePaths(baseDir,  
-=======
-        String runDir = Urls.mergePaths(entity().getConfig(BrooklynConfigKeys.BROOKLYN_DATA_DIR),  
->>>>>>> be4faa45
             "apps/"+entity().getApplicationId()+"/chef/entities/"+entity().getEntityType().getSimpleName()+"_"+entity().getId());
         
         DynamicTasks.queue(ChefSoloTasks.buildChefFile(runDir, installDir, "launch", 
