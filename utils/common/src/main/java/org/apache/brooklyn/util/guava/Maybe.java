--- conflicted
+++ resolved
@@ -204,11 +204,7 @@
     
     public static class MaybeSupplier<T> extends AbstractPresent<T> {
         private static final long serialVersionUID = -823731500051341455L;
-<<<<<<< HEAD
-        private Supplier<T> supplier;
-=======
         private final Supplier<T> supplier;
->>>>>>> 0c2e1f60
         public MaybeSupplier(Supplier<T> value) {
             this.supplier = value;
         }
