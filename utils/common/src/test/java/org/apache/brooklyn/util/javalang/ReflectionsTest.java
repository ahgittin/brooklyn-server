/*
 * Licensed to the Apache Software Foundation (ASF) under one
 * or more contributor license agreements.  See the NOTICE file
 * distributed with this work for additional information
 * regarding copyright ownership.  The ASF licenses this file
 * to you under the Apache License, Version 2.0 (the
 * "License"); you may not use this file except in compliance
 * with the License.  You may obtain a copy of the License at
 *
 *     http://www.apache.org/licenses/LICENSE-2.0
 *
 * Unless required by applicable law or agreed to in writing,
 * software distributed under the License is distributed on an
 * "AS IS" BASIS, WITHOUT WARRANTIES OR CONDITIONS OF ANY
 * KIND, either express or implied.  See the License for the
 * specific language governing permissions and limitations
 * under the License.
 */
package org.apache.brooklyn.util.javalang;

import static org.testng.Assert.assertEquals;
import static org.testng.Assert.assertTrue;

import java.lang.reflect.Field;
import java.lang.reflect.Method;
import java.util.ArrayList;
import java.util.Arrays;
import java.util.LinkedHashMap;
import java.util.List;
import java.util.Map;

import org.apache.brooklyn.test.Asserts;
import org.apache.brooklyn.util.collections.MutableSet;
import org.testng.Assert;
import org.testng.annotations.Test;

import com.google.common.collect.ImmutableList;
import com.google.common.collect.Lists;
import com.google.common.collect.Sets;

public class ReflectionsTest {

    @Test
    public void testFindPublicMethodsOrderedBySuper() throws Exception {
        List<Method> methods = Reflections.findPublicMethodsOrderedBySuper(MySubClass.class);
        assertContainsInOrder(methods, ImmutableList.of(
                MyInterface.class.getMethod("mymethod"), 
                MySuperClass.class.getMethod("mymethod"), 
                MySubClass.class.getMethod("mymethod")));
        assertNoDuplicates(methods);
    }
    
    @Test
    public void testFindPublicFieldsOrdereBySuper() throws Exception {
        List<Field> fields = Reflections.findPublicFieldsOrderedBySuper(MySubClass.class);
        assertContainsInOrder(fields, ImmutableList.of(
                MyInterface.class.getField("MY_FIELD"), 
                MySuperClass.class.getField("MY_FIELD"), 
                MySubClass.class.getField("MY_FIELD")));
        assertNoDuplicates(fields);
    }
    
    @Test
    public void testConstructLangObject() {
        // special test for this because the lang object might have classloader null
        Assert.assertTrue(Reflections.invokeConstructorFromArgs(java.util.Date.class).get() instanceof java.util.Date);
    }
    
    public static interface MyInterface {
        public static final int MY_FIELD = 0;
        public void mymethod();
    }
    public static class MySuperClass implements MyInterface {
        public static final int MY_FIELD = 0;
        
        @Override public void mymethod() {}
    }
    public static class MySubClass extends MySuperClass implements MyInterface {
        public static final int MY_FIELD = 0;
        @Override public void mymethod() {}
    }
    
    private void assertContainsInOrder(List<?> actual, List<?> subsetExpected) {
        int lastIndex = -1;
        for (Object e : subsetExpected) {
            int index = actual.indexOf(e);
            assertTrue(index >= 0 && index > lastIndex, "actual="+actual);
            lastIndex = index;
        }
    }
    
    private void assertNoDuplicates(List<?> actual) {
        assertEquals(actual.size(), Sets.newLinkedHashSet(actual).size(), "actual="+actual);
    }
    
    public static class CI1 {
        public final List<Object> constructorArgs;
        
        public CI1() {
            constructorArgs = ImmutableList.of();
        }
        public CI1(String x, int y) {
            constructorArgs = ImmutableList.<Object>of(x, y);
        }
        public CI1(String x, int y0, int y1, int ...yy) {
            constructorArgs = Lists.newArrayList();
            constructorArgs.addAll(ImmutableList.of(x, y0, y1));
            for (int yi: yy) constructorArgs.add(yi);
        }
        public static String m1(String x, int y) {
            return x+y;
        }
        public static String m1(String x, int y0, int y1, int ...yy) {
            int Y = y0 + y1;;
            for (int yi: yy) Y += yi;
            return x+Y;
        }
    }

    @Test
    public void testTypesMatch() throws Exception {
        Assert.assertTrue(Reflections.typesMatch(new Object[] { 3 }, new Class[] { Integer.class } ));
        Assert.assertTrue(Reflections.typesMatch(new Object[] { 3 }, new Class[] { int.class } ), "auto-boxing failure");
    }
    
    @Test
    public void testInvocation() throws Exception {
        Method m = CI1.class.getMethod("m1", String.class, int.class, int.class, int[].class);
        Assert.assertEquals(m.invoke(null, "hello", 1, 2, new int[] { 3, 4}), "hello10");
        
        Assert.assertEquals(Reflections.invokeMethodFromArgs(CI1.class, "m1", Arrays.<Object>asList("hello", 3)).get(), "hello3");
        Assert.assertEquals(Reflections.invokeMethodFromArgs(CI1.class, "m1", Arrays.<Object>asList("hello", 3, 4, 5)).get(), "hello12");
    }
    
    @Test
<<<<<<< HEAD
    public void testFindConstructors() throws Exception {
        Asserts.assertPresent(Reflections.findConstructorExactMaybe(String.class, String.class));
        Asserts.assertNotPresent(Reflections.findConstructorExactMaybe(String.class, Object.class));
    }

=======
    public void testMethodInvocation() throws Exception {
        Method m1Short = CI1.class.getMethod("m1", String.class, int.class);
        Method m1Long = CI1.class.getMethod("m1", String.class, int.class, int.class, int[].class);
        
        Assert.assertEquals(Reflections.invokeMethodFromArgs(CI1.class, m1Short, Arrays.<Object>asList("hello", 3)), "hello3");
        Assert.assertEquals(Reflections.invokeMethodFromArgs(CI1.class, m1Long, Arrays.<Object>asList("hello", 3, 4, 5)), "hello12");
    }
    
    @Test
    public void testGetMethod() throws Exception {
        Method m1Short = CI1.class.getMethod("m1", String.class, int.class);
        Method m1Long = CI1.class.getMethod("m1", String.class, int.class, int.class, int[].class);
        
        Assert.assertEquals(Reflections.getMethodFromArgs(CI1.class, "m1", Arrays.<Object>asList("hello", 3)).get(), m1Short);
        Assert.assertEquals(Reflections.getMethodFromArgs(CI1.class, "m1", Arrays.<Object>asList("hello", 3, 4, 5)).get(), m1Long);
    }
    
>>>>>>> 0f649fe1
    @Test
    public void testConstruction() throws Exception {
        Assert.assertEquals(Reflections.invokeConstructorFromArgs(CI1.class, new Object[] {"hello", 3}).get().constructorArgs, ImmutableList.of("hello", 3));
        Assert.assertEquals(Reflections.invokeConstructorFromArgs(CI1.class, new Object[] {"hello", 3, 4, 5}).get().constructorArgs, ImmutableList.of("hello", 3, 4, 5));
        Assert.assertFalse(Reflections.invokeConstructorFromArgs(CI1.class, new Object[] {"wrong", "args"}).isPresent());
    }

    interface I { };
    interface J extends I { };
    interface K extends I, J { };
    interface L { };
    interface M { };
    class A implements I { };
    class B extends A implements L { };
    class C extends B implements M, K { };
    
    @Test
    public void testGetAllInterfaces() throws Exception {
        Assert.assertEquals(Reflections.getAllInterfaces(A.class), ImmutableList.of(I.class));
        Assert.assertEquals(Reflections.getAllInterfaces(B.class), ImmutableList.of(L.class, I.class));
        Assert.assertEquals(Reflections.getAllInterfaces(C.class), ImmutableList.of(M.class, K.class, I.class, J.class, L.class));
    }

    public static class FF1 {
        int y;
        public int x;
        public FF1(int x, int y) { this.x = x; this.y = y; }
    }
    public static class FF2 extends FF1 {
        public int z;
        int x;
        public FF2(int x, int y, int x2, int z) { super(x, y); this.x = x2; this.z = z; }
    }
    
    @Test
    public void testFindPublicFields() throws Exception {
        List<Field> fields = Reflections.findPublicFieldsOrderedBySuper(FF2.class);
        if (fields.size() != 2) Assert.fail("Wrong number of fields: "+fields);
        int i=0;
        Assert.assertEquals(fields.get(i++).getName(), "x");
        Assert.assertEquals(fields.get(i++).getName(), "z");
    }
    
    @Test
    public void testFindAllFields() throws Exception {
        List<Field> fields = Reflections.findFields(FF2.class, null, null);
        // defaults to SUB_BEST_FIELD_LAST_THEN_ALPHA
        if (fields.size() != 4) Assert.fail("Wrong number of fields: "+fields);
        int i=0;
        Assert.assertEquals(fields.get(i++).getName(), "x");
        Assert.assertEquals(fields.get(i++).getName(), "y");
        Assert.assertEquals(fields.get(i++).getName(), "x");
        Assert.assertEquals(fields.get(i++).getName(), "z");
    }

    @Test
    public void testFindAllFieldsSubBestFirstThenAlpha() throws Exception {
        List<Field> fields = Reflections.findFields(FF2.class, null, FieldOrderings.SUB_BEST_FIELD_FIRST_THEN_ALPHABETICAL);
        if (fields.size() != 4) Assert.fail("Wrong number of fields: "+fields);
        int i=0;
        Assert.assertEquals(fields.get(i++).getName(), "x");
        Assert.assertEquals(fields.get(i++).getName(), "z");
        Assert.assertEquals(fields.get(i++).getName(), "x");
        Assert.assertEquals(fields.get(i++).getName(), "y");
    }

    @Test
    public void testFindAllFieldsSubBestLastThenAlpha() throws Exception {
        List<Field> fields = Reflections.findFields(FF2.class, null, FieldOrderings.SUB_BEST_FIELD_LAST_THEN_ALPHABETICAL);
        if (fields.size() != 4) Assert.fail("Wrong number of fields: "+fields);
        int i=0;
        Assert.assertEquals(fields.get(i++).getName(), "x");
        Assert.assertEquals(fields.get(i++).getName(), "y");
        Assert.assertEquals(fields.get(i++).getName(), "x");
        Assert.assertEquals(fields.get(i++).getName(), "z");
    }

    @Test
    public void testFindAllFieldsAlphaSubBestFirst() throws Exception {
        List<Field> fields = Reflections.findFields(FF2.class, null, FieldOrderings.ALPHABETICAL_FIELD_THEN_SUB_BEST_FIRST);
        if (fields.size() != 4) Assert.fail("Wrong number of fields: "+fields);
        int i=0;
        Assert.assertEquals(fields.get(i).getName(), "x");
        Assert.assertEquals(fields.get(i++).getDeclaringClass(), FF2.class);
        Assert.assertEquals(fields.get(i).getName(), "x");
        Assert.assertEquals(fields.get(i++).getDeclaringClass(), FF1.class);
        Assert.assertEquals(fields.get(i++).getName(), "y");
        Assert.assertEquals(fields.get(i++).getName(), "z");
    }

    @Test
    public void testFindAllFieldsNotAlpha() throws Exception {
        // ?? - does this test depend on the JVM?  it preserves the default order of fields
        List<Field> fields = Reflections.findFields(FF2.class, null, FieldOrderings.SUB_BEST_FIELD_LAST_THEN_DEFAULT);
        if (fields.size() != 4) Assert.fail("Wrong number of fields: "+fields);
        int i=0;
        // can't say more about order than this
        Assert.assertEquals(MutableSet.of(fields.get(i++).getName(), fields.get(i++).getName()), 
            MutableSet.of("x", "y"));
        Assert.assertEquals(MutableSet.of(fields.get(i++).getName(), fields.get(i++).getName()), 
            MutableSet.of("x", "z"));
    }

    @Test
    public void testFindField() throws Exception {
        FF2 f2 = new FF2(1,2,3,4);
        Field fz = Reflections.findField(FF2.class, "z");
        Assert.assertEquals(fz.get(f2), 4);
        Field fx2 = Reflections.findField(FF2.class, "x");
        Assert.assertEquals(fx2.get(f2), 3);
        Field fy = Reflections.findField(FF2.class, "y");
        Assert.assertEquals(fy.get(f2), 2);
        Field fx1 = Reflections.findField(FF1.class, "x");
        Assert.assertEquals(fx1.get(f2), 1);
        
        Field fxC2 = Reflections.findField(FF2.class, FF2.class.getCanonicalName()+"."+"x");
        Assert.assertEquals(fxC2.get(f2), 3);
        Field fxC1 = Reflections.findField(FF2.class, FF1.class.getCanonicalName()+"."+"x");
        Assert.assertEquals(fxC1.get(f2), 1);
    }

    @Test
    public void testGetFieldValue() {
        FF2 f2 = new FF2(1,2,3,4);
        Assert.assertEquals(Reflections.getFieldValueMaybe(f2, "x").get(), 3);
        Assert.assertEquals(Reflections.getFieldValueMaybe(f2, "y").get(), 2);
        
        Assert.assertEquals(Reflections.getFieldValueMaybe(f2, FF2.class.getCanonicalName()+"."+"x").get(), 3);
        Assert.assertEquals(Reflections.getFieldValueMaybe(f2, FF1.class.getCanonicalName()+"."+"x").get(), 1);
    }

    @SuppressWarnings("rawtypes")
    static class MM1 {
        public void foo(List l) {}
        @SuppressWarnings("unused")
        private void bar(List l) {}
    }

    @SuppressWarnings("rawtypes")
    static class MM2 extends MM1 {
        public void foo(ArrayList l) {}
    }

    @Test
    public void testFindMethods() {
        Asserts.assertSize(Reflections.findMethodsCompatible(MM2.class, "foo", ArrayList.class), 2);
        Asserts.assertSize(Reflections.findMethodsCompatible(MM2.class, "foo", List.class), 1);
        Asserts.assertSize(Reflections.findMethodsCompatible(MM2.class, "foo", Object.class), 0);
        Asserts.assertSize(Reflections.findMethodsCompatible(MM2.class, "foo", Map.class), 0);
        Asserts.assertSize(Reflections.findMethodsCompatible(MM2.class, "bar", List.class), 1);
        Asserts.assertSize(Reflections.findMethodsCompatible(MM1.class, "bar", ArrayList.class), 1);
    }

    @Test
    public void testFindMethod() {
        Asserts.assertTrue(Reflections.findMethodMaybe(MM2.class, "foo", ArrayList.class).isPresent());
        Asserts.assertTrue(Reflections.findMethodMaybe(MM2.class, "foo", List.class).isPresent());
        Asserts.assertTrue(Reflections.findMethodMaybe(MM2.class, "foo", Object.class).isAbsent());
        Asserts.assertTrue(Reflections.findMethodMaybe(MM2.class, "bar", List.class).isPresent());
        Asserts.assertTrue(Reflections.findMethodMaybe(MM2.class, "bar", ArrayList.class).isAbsent());
    }
    
    @Test
    public void testHasSerializableMethods() {
        Asserts.assertFalse(Reflections.hasSpecialSerializationMethods(MM2.class));
        Asserts.assertTrue(Reflections.hasSpecialSerializationMethods(LinkedHashMap.class));
    }
    
}<|MERGE_RESOLUTION|>--- conflicted
+++ resolved
@@ -133,13 +133,11 @@
     }
     
     @Test
-<<<<<<< HEAD
     public void testFindConstructors() throws Exception {
         Asserts.assertPresent(Reflections.findConstructorExactMaybe(String.class, String.class));
         Asserts.assertNotPresent(Reflections.findConstructorExactMaybe(String.class, Object.class));
     }
 
-=======
     public void testMethodInvocation() throws Exception {
         Method m1Short = CI1.class.getMethod("m1", String.class, int.class);
         Method m1Long = CI1.class.getMethod("m1", String.class, int.class, int.class, int[].class);
@@ -157,7 +155,6 @@
         Assert.assertEquals(Reflections.getMethodFromArgs(CI1.class, "m1", Arrays.<Object>asList("hello", 3, 4, 5)).get(), m1Long);
     }
     
->>>>>>> 0f649fe1
     @Test
     public void testConstruction() throws Exception {
         Assert.assertEquals(Reflections.invokeConstructorFromArgs(CI1.class, new Object[] {"hello", 3}).get().constructorArgs, ImmutableList.of("hello", 3));
